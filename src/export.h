--- conflicted
+++ resolved
@@ -100,8 +100,7 @@
 
 std::unique_ptr<OffscreenView> prepare_preview(Tree &tree, const ViewOptions& options, Camera camera);
 bool export_png(const shared_ptr<const class Geometry> &root_geom, const ViewOptions& options, Camera camera, std::ostream &output);
-<<<<<<< HEAD
-bool export_preview_png(Tree &tree, const ViewOptions& options, Camera camera, std::ostream &output);
+bool export_png(OffscreenView *glview, std::ostream &output);
 
 namespace Export {
 
@@ -141,7 +140,4 @@
 	std::vector<Triangle> triangles;
 };
 
-}
-=======
-bool export_png(OffscreenView *glview, std::ostream &output);
->>>>>>> 8dd6d7ca
+}