/*
 *  OpenSCAD (www.openscad.org)
 *  Copyright (C) 2009-2011 Clifford Wolf <clifford@clifford.at> and
 *                          Marius Kintel <marius@kintel.net>
 *
 *  This program is free software; you can redistribute it and/or modify
 *  it under the terms of the GNU General Public License as published by
 *  the Free Software Foundation; either version 2 of the License, or
 *  (at your option) any later version.
 *
 *  As a special exception, you have permission to link this program
 *  with the CGAL library and distribute executables, as long as you
 *  follow the requirements of the GNU GPL in regard to all of the
 *  software in the executable aside from CGAL.
 *
 *  This program is distributed in the hope that it will be useful,
 *  but WITHOUT ANY WARRANTY; without even the implied warranty of
 *  MERCHANTABILITY or FITNESS FOR A PARTICULAR PURPOSE.  See the
 *  GNU General Public License for more details.
 *
 *  You should have received a copy of the GNU General Public License
 *  along with this program; if not, write to the Free Software
 *  Foundation, Inc., 59 Temple Place, Suite 330, Boston, MA  02111-1307  USA
 *
 */

#include "printutils.h"
#include "polyset.h"
#include "dxfdata.h"

#include <QApplication>
#include <QProgressDialog>
#include <QTextStream>
#include <errno.h>
#include <fstream>

#ifdef ENABLE_CGAL
#include "cgal.h"

/*!
	Saves the current 3D CGAL Nef polyhedron as STL to the given file.
	The file must be open.
 */
void export_stl(CGAL_Nef_polyhedron *root_N, QTextStream &output, QProgressDialog *pd)
{
	CGAL_Polyhedron P;
	root_N->p3.convert_to_Polyhedron(P);

	typedef CGAL_Polyhedron::Vertex                                 Vertex;
	typedef CGAL_Polyhedron::Vertex_const_iterator                  VCI;
	typedef CGAL_Polyhedron::Facet_const_iterator                   FCI;
	typedef CGAL_Polyhedron::Halfedge_around_facet_const_circulator HFCC;

	setlocale(LC_NUMERIC, "C"); // Ensure radix is . (not ,) in output

<<<<<<< HEAD
=======
	std::ofstream output(filename.toUtf8());
	if (!output.is_open()) {
		PRINTA("Can't open STL file \"%1\" for STL export: %2", 
					 filename, QString(strerror(errno)));
		set_output_handler(NULL, NULL);
		return;
	}

>>>>>>> b927e9e1
	output << "solid OpenSCAD_Model\n";

	int facet_count = 0;
	for (FCI fi = P.facets_begin(); fi != P.facets_end(); ++fi) {
		HFCC hc = fi->facet_begin();
		HFCC hc_end = hc;
		Vertex v1, v2, v3;
		v1 = *VCI((hc++)->vertex());
		v3 = *VCI((hc++)->vertex());
		do {
			v2 = v3;
			v3 = *VCI((hc++)->vertex());
			double x1 = CGAL::to_double(v1.point().x());
			double y1 = CGAL::to_double(v1.point().y());
			double z1 = CGAL::to_double(v1.point().z());
			double x2 = CGAL::to_double(v2.point().x());
			double y2 = CGAL::to_double(v2.point().y());
			double z2 = CGAL::to_double(v2.point().z());
			double x3 = CGAL::to_double(v3.point().x());
			double y3 = CGAL::to_double(v3.point().y());
			double z3 = CGAL::to_double(v3.point().z());
			std::stringstream stream;
			stream << x1 << " " << y1 << " " << z1;
			std::string vs1 = stream.str();
			stream.str("");
			stream << x2 << " " << y2 << " " << z2;
			std::string vs2 = stream.str();
			stream.str("");
			stream << x3 << " " << y3 << " " << z3;
			std::string vs3 = stream.str();
			if (vs1 != vs2 && vs1 != vs3 && vs2 != vs3) {
				
				double nx = (y1-y2)*(z1-z3) - (z1-z2)*(y1-y3);
				double ny = (z1-z2)*(x1-x3) - (x1-x2)*(z1-z3);
				double nz = (x1-x2)*(y1-y3) - (y1-y2)*(x1-x3);
				double nlength = sqrt(nx*nx + ny*ny + nz*nz);
				// Avoid generating normals for polygons with zero area
				double eps = 0.000001;
				if (nlength < eps) nlength = 1.0;
				output << "  facet normal " 
							 << nx / nlength << " " 
							 << ny / nlength << " " 
							 << nz / nlength << "\n";
				output << "    outer loop\n";
				output << "      vertex " << vs1 << "\n";
				output << "      vertex " << vs2 << "\n";
				output << "      vertex " << vs3 << "\n";
				output << "    endloop\n";
				output << "  endfacet\n";
			}
		} while (hc != hc_end);
		if (pd) {
			pd->setValue(facet_count++);
			QApplication::processEvents();
		}
	}

	output << "endsolid OpenSCAD_Model\n";
<<<<<<< HEAD
=======
	output.close();
>>>>>>> b927e9e1
	setlocale(LC_NUMERIC, "");      // Set default locale
}

void export_off(CGAL_Nef_polyhedron*, QTextStream&, QProgressDialog*)
{
	PRINTF("WARNING: OFF import is not implemented yet.");
}

/*!
	Saves the current 2D CGAL Nef polyhedron as DXF to the given absolute filename.
 */
void export_dxf(CGAL_Nef_polyhedron *root_N, QTextStream &output, QProgressDialog *)
{
	setlocale(LC_NUMERIC, "C"); // Ensure radix is . (not ,) in output
	// Some importers (e.g. Inkscape) needs a BLOCKS section to be present
	output << "  0\n"
				 <<	"SECTION\n"
				 <<	"  2\n"
				 <<	"BLOCKS\n"
				 <<	"  0\n"
				 << "ENDSEC\n"
				 << "  0\n"
				 << "SECTION\n"
				 << "  2\n"
				 << "ENTITIES\n";

	DxfData dd(*root_N);
	for (int i=0; i<dd.paths.size(); i++)
	{
		for (int j=1; j<dd.paths[i].points.size(); j++) {
			const Vector2d &p1 = *dd.paths[i].points[j-1];
			const Vector2d &p2 = *dd.paths[i].points[j];
			double x1 = p1[0];
			double y1 = p1[1];
			double x2 = p2[0];
			double y2 = p2[1];
			output << "  0\n"
						 << "LINE\n";
			// Some importers (e.g. Inkscape) needs a layer to be specified
			output << "  8\n"
						 << "0\n"
						 << " 10\n"
						 << x1 << "\n"
						 << " 11\n"
						 << x2 << "\n"
						 << " 20\n"
						 << y1 << "\n"
						 << " 21\n"
						 << y2 << "\n";
		}
	}
	
	output << "  0\n"
				 << "ENDSEC\n";

	// Some importers (e.g. Inkscape) needs an OBJECTS section with a DICTIONARY entry
	output << "  0\n"
				 << "SECTION\n"
				 << "  2\n"
				 << "OBJECTS\n"
				 << "  0\n"
				 << "DICTIONARY\n"
				 << "  0\n"
				 << "ENDSEC\n";

	output << "  0\n"
				 <<"EOF\n";

	setlocale(LC_NUMERIC, "");      // Set default locale
}

#endif
<|MERGE_RESOLUTION|>--- conflicted
+++ resolved
@@ -53,8 +53,6 @@
 
 	setlocale(LC_NUMERIC, "C"); // Ensure radix is . (not ,) in output
 
-<<<<<<< HEAD
-=======
 	std::ofstream output(filename.toUtf8());
 	if (!output.is_open()) {
 		PRINTA("Can't open STL file \"%1\" for STL export: %2", 
@@ -63,7 +61,6 @@
 		return;
 	}
 
->>>>>>> b927e9e1
 	output << "solid OpenSCAD_Model\n";
 
 	int facet_count = 0;
@@ -122,10 +119,7 @@
 	}
 
 	output << "endsolid OpenSCAD_Model\n";
-<<<<<<< HEAD
-=======
 	output.close();
->>>>>>> b927e9e1
 	setlocale(LC_NUMERIC, "");      // Set default locale
 }
 
