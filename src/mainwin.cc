/*
 *  OpenSCAD (www.openscad.org)
 *  Copyright (C) 2009-2011 Clifford Wolf <clifford@clifford.at> and
 *                          Marius Kintel <marius@kintel.net>
 *
 *  This program is free software; you can redistribute it and/or modify
 *  it under the terms of the GNU General Public License as published by
 *  the Free Software Foundation; either version 2 of the License, or
 *  (at your option) any later version.
 *
 *  As a special exception, you have permission to link this program
 *  with the CGAL library and distribute executables, as long as you
 *  follow the requirements of the GNU GPL in regard to all of the
 *  software in the executable aside from CGAL.
 *
 *  This program is distributed in the hope that it will be useful,
 *  but WITHOUT ANY WARRANTY; without even the implied warranty of
 *  MERCHANTABILITY or FITNESS FOR A PARTICULAR PURPOSE.  See the
 *  GNU General Public License for more details.
 *
 *  You should have received a copy of the GNU General Public License
 *  along with this program; if not, write to the Free Software
 *  Foundation, Inc., 59 Temple Place, Suite 330, Boston, MA  02111-1307  USA
 *
 */

#include "MainWindow.h"
#include "openscad.h" // examplesdir
#include "Preferences.h"
#include "printutils.h"
#include "node.h"
#include "polyset.h"
#include "csgterm.h"
#include "highlighter.h"
#include "grid.h"
#include "dxfdata.h"
#include "dxfdim.h"
#include "export.h"
#include "builtin.h"
#include "dxftess.h"
#include "progress.h"
#ifdef ENABLE_OPENCSG
#include "render-opencsg.h"
#include "CSGTermRenderer.h"
#endif
#ifdef USE_PROGRESSWIDGET
#include "ProgressWidget.h"
#endif
#include "CGALRenderer.h"
#include "PolySetCGALRenderer.h"

#include <QMenu>
#include <QTime>
#include <QMenuBar>
#include <QSplitter>
#include <QFileDialog>
#include <QApplication>
#include <QProgressDialog>
#include <QProgressBar>
#include <QHBoxLayout>
#include <QVBoxLayout>
#include <QLabel>
#include <QFileInfo>
#include <QTextStream>
#include <QStatusBar>
#include <QDropEvent>
#include <QMimeData>
#include <QUrl>
#include <QTimer>
#include <QMessageBox>
#include <QDesktopServices>
#include <QSettings>
#ifdef _QCODE_EDIT_
#include "qdocument.h"
#include "qformatscheme.h"
#include "qlanguagefactory.h"
#endif

<<<<<<< HEAD
#include <algorithm>
#include <boost/lambda/lambda.hpp>
#include <boost/lambda/bind.hpp>
using namespace boost::lambda;

//for chdir
#include <unistd.h>

// for stat()
#include <sys/types.h>
#include <sys/stat.h>

=======
>>>>>>> 1754a970
#ifdef ENABLE_CGAL

#if 1
#include "CGAL_renderer.h"
using OpenSCAD::OGL::Polyhedron;
using OpenSCAD::OGL::SNC_BOUNDARY;
using OpenSCAD::OGL::SNC_SKELETON;
using OpenSCAD::OGL::Nef3_Converter;
#else
// a little hackish: we need access to default-private members of
// CGAL::OGL::Nef3_Converter so we can implement our own draw function
// that does not scale the model. so we define 'class' to 'struct'
// for this header..
//
// theoretically there could be two problems:
// 1.) defining language keyword with the pre processor is illegal afair
// 2.) the compiler could use a different memory layout or name mangling for structs
//
// both does not seam to be the case with todays compilers...
//
#define class struct
#include <CGAL/Nef_3/OGL_helper.h>
#undef class
using CGAL::OGL::Polyhedron;
using CGAL::OGL::SNC_BOUNDARY;
using CGAL::OGL::SNC_SKELETON;
using CGAL::OGL::Nef3_Converter;
#endif
#endif // ENABLE_CGAL

// Global application state
unsigned int GuiLocker::gui_locked = 0;

#define QUOTE(x__) # x__
#define QUOTED(x__) QUOTE(x__)

static char helptitle[] =
	"OpenSCAD " QUOTED(OPENSCAD_VERSION) " (www.openscad.org)\n"
	"Visitor refactored version";
static char copyrighttext[] =
	"Copyright (C) 2009-2011 Marius Kintel <marius@kintel.net> and Clifford Wolf <clifford@clifford.at>\n"
	"\n"
	"This program is free software; you can redistribute it and/or modify"
	"it under the terms of the GNU General Public License as published by"
	"the Free Software Foundation; either version 2 of the License, or"
	"(at your option) any later version.";

MainWindow::MainWindow(const QString &filename)
{
	setupUi(this);

	root_ctx.functions_p = &builtin_functions;
	root_ctx.modules_p = &builtin_modules;
	root_ctx.set_variable("$fn", Value(0.0));
	root_ctx.set_variable("$fs", Value(1.0));
	root_ctx.set_variable("$fa", Value(12.0));
	root_ctx.set_variable("$t", Value(0.0));

	root_ctx.set_constant("PI",Value(M_PI));

	Value zero3;
	zero3.type = Value::VECTOR;
	zero3.append(new Value(0.0));
	zero3.append(new Value(0.0));
	zero3.append(new Value(0.0));
	root_ctx.set_variable("$vpt", zero3);
	root_ctx.set_variable("$vpr", zero3);

	root_module = NULL;
	absolute_root_node = NULL;
	root_raw_term = NULL;
	root_norm_term = NULL;
	root_chain = NULL;
#ifdef ENABLE_CGAL
	this->root_N = NULL;
	this->recreate_cgal_ogl_p = false;
	cgal_ogl_p = NULL;
	cgal_ogl_ps = NULL;
#endif

	highlights_chain = NULL;
	background_chain = NULL;
	root_node = NULL;
	enableOpenCSG = false;

	tval = 0;
	fps = 0;
	fsteps = 1;

	highlighter = NULL;
#ifdef _QCODE_EDIT_
	QFormatScheme *formats = new QFormatScheme("qxs/openscad.qxf");
	QDocument::setDefaultFormatScheme(formats);
	QLanguageFactory *languages = new QLanguageFactory(formats,this);
	languages->addDefinitionPath("qxs");
	languages->setLanguage(editor, "openscad");
#else
	editor->setTabStopWidth(30);
#endif
	editor->setLineWrapping(true); // Not designable
	setFont("", 0); // Init default font

	this->glview->statusLabel = new QLabel(this);
	statusBar()->addWidget(this->glview->statusLabel);

	animate_timer = new QTimer(this);
	connect(animate_timer, SIGNAL(timeout()), this, SLOT(updateTVal()));

	autoReloadTimer = new QTimer(this);
	autoReloadTimer->setSingleShot(false);
	connect(autoReloadTimer, SIGNAL(timeout()), this, SLOT(checkAutoReload()));

	connect(e_tval, SIGNAL(textChanged(QString)), this, SLOT(actionCompile()));
	connect(e_fps, SIGNAL(textChanged(QString)), this, SLOT(updatedFps()));

	animate_panel->hide();

	// File menu
	connect(this->fileActionNew, SIGNAL(triggered()), this, SLOT(actionNew()));
	connect(this->fileActionOpen, SIGNAL(triggered()), this, SLOT(actionOpen()));
	connect(this->fileActionSave, SIGNAL(triggered()), this, SLOT(actionSave()));
	connect(this->fileActionSaveAs, SIGNAL(triggered()), this, SLOT(actionSaveAs()));
	connect(this->fileActionReload, SIGNAL(triggered()), this, SLOT(actionReload()));
	connect(this->fileActionQuit, SIGNAL(triggered()), this, SLOT(quit()));
#ifndef __APPLE__
	this->fileActionSave->setShortcut(QKeySequence(Qt::Key_F2));
	this->fileActionReload->setShortcut(QKeySequence(Qt::Key_F3));
#endif
	// Open Recent
	for (int i = 0;i<maxRecentFiles; i++) {
		this->actionRecentFile[i] = new QAction(this);
		this->actionRecentFile[i]->setVisible(false);
		this->menuOpenRecent->addAction(this->actionRecentFile[i]);
		connect(this->actionRecentFile[i], SIGNAL(triggered()),
						this, SLOT(actionOpenRecent()));
	}
	this->menuOpenRecent->addSeparator();
	this->menuOpenRecent->addAction(this->fileActionClearRecent);
	connect(this->fileActionClearRecent, SIGNAL(triggered()),
					this, SLOT(clearRecentFiles()));

	if (!examplesdir.isEmpty()) {
		bool found_example = false;
		QStringList examples = QDir(examplesdir).entryList(QStringList("*.scad"), 
		QDir::Files | QDir::Readable, QDir::Name);
		foreach (const QString &ex, examples) {
			this->menuExamples->addAction(ex, this, SLOT(actionOpenExample()));
			found_example = true;
		}
		if (!found_example) {
			delete this->menuExamples;
			this->menuExamples = NULL;
		}
	} else {
		delete this->menuExamples;
		this->menuExamples = NULL;
	}

	// Edit menu
	connect(this->editActionUndo, SIGNAL(triggered()), editor, SLOT(undo()));
	connect(this->editActionRedo, SIGNAL(triggered()), editor, SLOT(redo()));
	connect(this->editActionCut, SIGNAL(triggered()), editor, SLOT(cut()));
	connect(this->editActionCopy, SIGNAL(triggered()), editor, SLOT(copy()));
	connect(this->editActionPaste, SIGNAL(triggered()), editor, SLOT(paste()));
	connect(this->editActionIndent, SIGNAL(triggered()), editor, SLOT(indentSelection()));
	connect(this->editActionUnindent, SIGNAL(triggered()), editor, SLOT(unindentSelection()));
	connect(this->editActionComment, SIGNAL(triggered()), editor, SLOT(commentSelection()));
	connect(this->editActionUncomment, SIGNAL(triggered()), editor, SLOT(uncommentSelection()));
	connect(this->editActionPasteVPT, SIGNAL(triggered()), this, SLOT(pasteViewportTranslation()));
	connect(this->editActionPasteVPR, SIGNAL(triggered()), this, SLOT(pasteViewportRotation()));
	connect(this->editActionZoomIn, SIGNAL(triggered()), editor, SLOT(zoomIn()));
	connect(this->editActionZoomOut, SIGNAL(triggered()), editor, SLOT(zoomOut()));
	connect(this->editActionHide, SIGNAL(triggered()), this, SLOT(hideEditor()));
	connect(this->editActionPreferences, SIGNAL(triggered()), this, SLOT(preferences()));

	// Design menu
	connect(this->designActionAutoReload, SIGNAL(toggled(bool)), this, SLOT(autoReloadSet(bool)));
	connect(this->designActionReloadAndCompile, SIGNAL(triggered()), this, SLOT(actionReloadCompile()));
	connect(this->designActionCompile, SIGNAL(triggered()), this, SLOT(actionCompile()));
#ifdef ENABLE_CGAL
	connect(this->designActionCompileAndRender, SIGNAL(triggered()), this, SLOT(actionRenderCGAL()));
#else
	this->designActionCompileAndRender->setVisible(false);
#endif
	connect(this->designActionDisplayAST, SIGNAL(triggered()), this, SLOT(actionDisplayAST()));
	connect(this->designActionDisplayCSGTree, SIGNAL(triggered()), this, SLOT(actionDisplayCSGTree()));
	connect(this->designActionDisplayCSGProducts, SIGNAL(triggered()), this, SLOT(actionDisplayCSGProducts()));
	connect(this->designActionExportSTL, SIGNAL(triggered()), this, SLOT(actionExportSTL()));
	connect(this->designActionExportOFF, SIGNAL(triggered()), this, SLOT(actionExportOFF()));
	connect(this->designActionExportDXF, SIGNAL(triggered()), this, SLOT(actionExportDXF()));
	connect(this->designActionFlushCaches, SIGNAL(triggered()), this, SLOT(actionFlushCaches()));

	// View menu
#ifndef ENABLE_OPENCSG
	this->viewActionOpenCSG->setVisible(false);
#else
	connect(this->viewActionOpenCSG, SIGNAL(triggered()), this, SLOT(viewModeOpenCSG()));
	if (!this->glview->hasOpenCSGSupport()) {
		this->viewActionOpenCSG->setEnabled(false);
	}
#endif

#ifdef ENABLE_CGAL
	connect(this->viewActionCGALSurfaces, SIGNAL(triggered()), this, SLOT(viewModeCGALSurface()));
	connect(this->viewActionCGALGrid, SIGNAL(triggered()), this, SLOT(viewModeCGALGrid()));
#else
	this->viewActionCGALSurfaces->setVisible(false);
	this->viewActionCGALGrid->setVisible(false);
#endif
	connect(this->viewActionThrownTogether, SIGNAL(triggered()), this, SLOT(viewModeThrownTogether()));
	connect(this->viewActionShowEdges, SIGNAL(triggered()), this, SLOT(viewModeShowEdges()));
	connect(this->viewActionShowAxes, SIGNAL(triggered()), this, SLOT(viewModeShowAxes()));
	connect(this->viewActionShowCrosshairs, SIGNAL(triggered()), this, SLOT(viewModeShowCrosshairs()));
	connect(this->viewActionAnimate, SIGNAL(triggered()), this, SLOT(viewModeAnimate()));
	connect(this->viewActionTop, SIGNAL(triggered()), this, SLOT(viewAngleTop()));
	connect(this->viewActionBottom, SIGNAL(triggered()), this, SLOT(viewAngleBottom()));
	connect(this->viewActionLeft, SIGNAL(triggered()), this, SLOT(viewAngleLeft()));
	connect(this->viewActionRight, SIGNAL(triggered()), this, SLOT(viewAngleRight()));
	connect(this->viewActionFront, SIGNAL(triggered()), this, SLOT(viewAngleFront()));
	connect(this->viewActionBack, SIGNAL(triggered()), this, SLOT(viewAngleBack()));
	connect(this->viewActionDiagonal, SIGNAL(triggered()), this, SLOT(viewAngleDiagonal()));
	connect(this->viewActionCenter, SIGNAL(triggered()), this, SLOT(viewCenter()));
	connect(this->viewActionPerspective, SIGNAL(triggered()), this, SLOT(viewPerspective()));
	connect(this->viewActionOrthogonal, SIGNAL(triggered()), this, SLOT(viewOrthogonal()));
	connect(this->viewActionHide, SIGNAL(triggered()), this, SLOT(hideConsole()));

// #ifdef ENABLE_CGAL
// 	viewActionCGALSurface = menu->addAction("CGAL Surfaces", this, SLOT(viewModeCGALSurface()), QKeySequence(Qt::Key_F10));
// 	viewActionCGALGrid = menu->addAction("CGAL Grid Only", this, SLOT(viewModeCGALGrid()), QKeySequence(Qt::Key_F11));
// #endif

	// Help menu
	connect(this->helpActionAbout, SIGNAL(triggered()), this, SLOT(helpAbout()));
	connect(this->helpActionHomepage, SIGNAL(triggered()), this, SLOT(helpHomepage()));
	connect(this->helpActionManual, SIGNAL(triggered()), this, SLOT(helpManual()));


	console->setReadOnly(true);
	setCurrentOutput();

	PRINT(helptitle);
	PRINT(copyrighttext);
	PRINT("");

	if (!filename.isEmpty()) {
		openFile(filename);
	} else {
		setFileName("");
	}

	connect(editor->document(), SIGNAL(contentsChanged()), this, SLOT(animateUpdateDocChanged()));
#ifdef _QCODE_EDIT_
	connect(editor, SIGNAL(contentModified(bool)), this, SLOT(setWindowModified(bool)));
	connect(editor, SIGNAL(contentModified(bool)), fileActionSave, SLOT(setEnabled(bool)));
#else
	connect(editor->document(), SIGNAL(modificationChanged(bool)), this, SLOT(setWindowModified(bool)));
	connect(editor->document(), SIGNAL(modificationChanged(bool)), fileActionSave, SLOT(setEnabled(bool)));
#endif
	connect(this->glview, SIGNAL(doAnimateUpdate()), this, SLOT(animateUpdate()));

	connect(Preferences::inst(), SIGNAL(requestRedraw()), this->glview, SLOT(updateGL()));
	connect(Preferences::inst(), SIGNAL(fontChanged(const QString&,uint)), 
					this, SLOT(setFont(const QString&,uint)));
	Preferences::inst()->apply();


	// display this window and check for OpenGL 2.0 (OpenCSG) support
	viewModeThrownTogether();
	show();

	// make sure it looks nice..
	resize(800, 600);
	splitter1->setSizes(QList<int>() << 400 << 400);
	splitter2->setSizes(QList<int>() << 400 << 200);

#ifdef ENABLE_OPENCSG
	viewModeOpenCSG();
#else
	viewModeThrownTogether();
#endif
	viewPerspective();

	setAcceptDrops(true);
	clearCurrentOutput();
}

MainWindow::~MainWindow()
{
	if (root_module)
		delete root_module;
	if (root_node)
		delete root_node;
#ifdef ENABLE_CGAL
	if (this->root_N)
		delete this->root_N;
	if (cgal_ogl_p) {
		Polyhedron *p = (Polyhedron*)cgal_ogl_p;
		delete p;
	}
	if (cgal_ogl_ps)
		cgal_ogl_ps->unlink();
#endif
}

#ifdef USE_PROGRESSWIDGET
void MainWindow::showProgress()
{
	this->statusBar()->addPermanentWidget(qobject_cast<ProgressWidget*>(sender()));
}
#endif

static void report_func(const class AbstractNode*, void *vp, int mark)
{
#ifdef USE_PROGRESSWIDGET
	ProgressWidget *pw = static_cast<ProgressWidget*>(vp);
	int v = (int)((mark*100.0) / progress_report_count);
	pw->setValue(v < 100 ? v : 99);
	QApplication::processEvents();
	if (pw->wasCanceled()) throw ProgressCancelException();
#else
	QProgressDialog *pd = static_cast<QProgressDialog*>(vp);
	int v = (int)((mark*100.0) / progress_report_count);
	pd->setValue(v < 100 ? v : 99);
	QString label;
	label.sprintf("Rendering Polygon Mesh (%d/%d)", mark, progress_report_count);
	pd->setLabelText(label);
	QApplication::processEvents();
	if (pd->wasCanceled()) throw ProgressCancelException();
#endif
}

/*!
	Requests to open a file from an external event, e.g. by double-clicking a filename.
 */
#ifdef ENABLE_MDI
void MainWindow::requestOpenFile(const QString &filename)
{
	new MainWindow(filename);
}
#else
void MainWindow::requestOpenFile(const QString &)
{
}
#endif

void
MainWindow::openFile(const QString &new_filename)
{
#ifdef ENABLE_MDI
#ifdef _QCODE_EDIT_
	if (this->editor->document()->lines() > 1 ||
			!this->editor->document()->text(true, false).trimmed().isEmpty()) {
#else
	if (!editor->toPlainText().isEmpty()) {
#endif
		new MainWindow(new_filename);
		clearCurrentOutput();
		return;
	}
#endif
	setFileName(new_filename);

	load();
}

void
MainWindow::setFileName(const QString &filename)
{
	if (filename.isEmpty()) {
		this->fileName.clear();
		this->root_ctx.document_path = currentdir;
		setWindowTitle("OpenSCAD - New Document[*]");
	}
	else {
		QFileInfo fileinfo(filename);
		setWindowTitle("OpenSCAD - " + fileinfo.fileName() + "[*]");

		// Check that the canonical file path exists - only update recent files
		// if it does. Should prevent empty list items on initial open etc.
		QString infoFileName = fileinfo.absoluteFilePath();
		if (!infoFileName.isEmpty()) {
			this->fileName = infoFileName;
			QSettings settings; // already set up properly via main.cpp
			QStringList files = settings.value("recentFileList").toStringList();
			files.removeAll(this->fileName);
			files.prepend(this->fileName);
			while (files.size() > maxRecentFiles)
				files.removeLast();
			settings.setValue("recentFileList", files);
		} else {
			this->fileName = fileinfo.fileName();
		}
		
		this->root_ctx.document_path = fileinfo.dir().absolutePath();
		QDir::setCurrent(fileinfo.dir().absolutePath());
	}

	foreach(QWidget *widget, QApplication::topLevelWidgets()) {
		MainWindow *mainWin = qobject_cast<MainWindow *>(widget);
		if (mainWin) {
			mainWin->updateRecentFileActions();
		}
	}
}

void MainWindow::updatedFps()
{
	bool fps_ok;
	double fps = e_fps->text().toDouble(&fps_ok);
	animate_timer->stop();
	if (fps_ok && fps > 0) {
		animate_timer->setSingleShot(false);
		animate_timer->setInterval(int(1000 / e_fps->text().toDouble()));
		animate_timer->start();
	}
}

void MainWindow::updateTVal()
{
	bool fps_ok;
	double fps = e_fps->text().toDouble(&fps_ok);
	if (fps_ok) {
		if (fps <= 0) {
			actionCompile();
		} else {
			double s = e_fsteps->text().toDouble();
			double t = e_tval->text().toDouble() + 1/s;
			QString txt;
			txt.sprintf("%.5f", t >= 1.0 ? 0.0 : t);
			e_tval->setText(txt);
		}
	}
}

void MainWindow::load()
{
	setCurrentOutput();
	if (!this->fileName.isEmpty()) {
		QFile file(this->fileName);
		if (!file.open(QIODevice::ReadOnly | QIODevice::Text)) {
			PRINTA("Failed to open file: %1 (%2)", this->fileName, file.errorString());
		}
		else {
			QString text = QTextStream(&file).readAll();
			PRINTA("Loaded design `%1'.", this->fileName);
			editor->setPlainText(text);
		}
	}
	setCurrentOutput();
}

AbstractNode *MainWindow::find_root_tag(AbstractNode *n)
{
	foreach(AbstractNode *v, n->children) {
		if (v->modinst->tag_root) return v;
		if (AbstractNode *vroot = find_root_tag(v)) return vroot;
	}
	return NULL;
}

/*!
	Parse and evaluate the design => this->root_node
*/
void MainWindow::compile(bool procevents)
{
	PRINT("Parsing design (AST generation)...");
	if (procevents)
		QApplication::processEvents();


	// Remove previous CSG tree
	if (this->root_module) {
		delete this->root_module;
		this->root_module = NULL;
	}

	if (this->absolute_root_node) {
		delete this->absolute_root_node;
		this->absolute_root_node = NULL;
	}

	if (this->root_raw_term) {
		this->root_raw_term->unlink();
		this->root_raw_term = NULL;
	}

	if (this->root_norm_term) {
		this->root_norm_term->unlink();
		this->root_norm_term = NULL;
	}

	if (this->root_chain) {
		delete this->root_chain;
		this->root_chain = NULL;
	}

	std::for_each(this->highlight_terms.begin(), this->highlight_terms.end(), 
								bind(&CSGTerm::unlink, _1));

	this->highlight_terms.clear();
	delete this->highlights_chain;
	this->highlights_chain = NULL;

	std::for_each(this->background_terms.begin(), this->background_terms.end(), 
								bind(&CSGTerm::unlink, _1));
	this->background_terms.clear();
	delete this->background_chain;
	this->background_chain = NULL;

	this->root_node = NULL;
	this->tree.setRoot(NULL);
	this->enableOpenCSG = false;

	// Initialize special variables
	this->root_ctx.set_variable("$t", Value(e_tval->text().toDouble()));

	Value vpt;
	vpt.type = Value::VECTOR;
	vpt.append(new Value(-this->glview->object_trans_x));
	vpt.append(new Value(-this->glview->object_trans_y));
	vpt.append(new Value(-this->glview->object_trans_z));
	this->root_ctx.set_variable("$vpt", vpt);

	Value vpr;
	vpr.type = Value::VECTOR;
	vpr.append(new Value(fmodf(360 - this->glview->object_rot_x + 90, 360)));
	vpr.append(new Value(fmodf(360 - this->glview->object_rot_y, 360)));
	vpr.append(new Value(fmodf(360 - this->glview->object_rot_z, 360)));
	root_ctx.set_variable("$vpr", vpr);

	// Parse
	this->last_compiled_doc = editor->toPlainText();
	this->root_module = parse((this->last_compiled_doc + "\n" + 
														 commandline_commands).toAscii().data(), 
														this->fileName.isEmpty() ? 
														"" : 
														QFileInfo(this->fileName).absolutePath().toLocal8Bit(), 
														false);

	// Error highlighting
	if (this->highlighter) {
		delete this->highlighter;
		this->highlighter = NULL;
	}
	if (parser_error_pos >= 0) {
		this->highlighter = new Highlighter(editor->document());
	}

	if (!this->root_module) {
		if (!animate_panel->isVisible()) {
#ifdef _QCODE_EDIT_
			QDocumentCursor cursor = editor->cursor();
			cursor.setPosition(parser_error_pos);
#else
			QTextCursor cursor = editor->textCursor();
			cursor.setPosition(parser_error_pos);
			editor->setTextCursor(cursor);
#endif
		}
		goto fail;
	}

	// Evaluate CSG tree
	PRINT("Compiling design (CSG Tree generation)...");
	if (procevents)
		QApplication::processEvents();

	AbstractNode::resetIndexCounter();
	this->root_inst = ModuleInstantiation();
	this->absolute_root_node = this->root_module->evaluate(&this->root_ctx, &this->root_inst);

	if (!this->absolute_root_node)
		goto fail;

	// Do we have an explicit root node (! modifier)?
	if (!(this->root_node = find_root_tag(this->absolute_root_node))) {
		this->root_node = this->absolute_root_node;
	}
	// FIXME: Consider giving away ownership of root_node to the Tree, or use reference counted pointers
	this->tree.setRoot(this->root_node);
  // Dump the tree (to initialize caches).
  // FIXME: We shouldn't really need to do this explicitly..
	this->tree.getString(*this->root_node);

 	if (1) {
		PRINT("Compilation finished.");
		if (procevents)
			QApplication::processEvents();
	} else {
fail:
		if (parser_error_pos < 0) {
			PRINT("ERROR: Compilation failed! (no top level object found)");
		} else {
			int line = 1;
			QByteArray pb = this->last_compiled_doc.toAscii();
			char *p = pb.data();
			for (int i = 0; i < parser_error_pos; i++) {
				if (p[i] == '\n')
					line++;
				if (p[i] == 0) {
					line = -1;
					break;
				}
			}
			PRINTF("ERROR: Compilation failed! (parser error in line %d)", line);
		}
		if (procevents)
			QApplication::processEvents();
	}
}

/*!
	Generates CSG tree for OpenCSG evaluation.
	Assumes that the design has been parsed and evaluated
*/
void MainWindow::compileCSG(bool procevents)
{
	assert(this->root_node);
	PRINT("Compiling design (CSG Products generation)...");
	if (procevents)
		QApplication::processEvents();

	// Main CSG evaluation
	QTime t;
	t.start();

#ifdef USE_PROGRESSWIDGET
	ProgressWidget *pd = new ProgressWidget(this);
	pd->setRange(0, 100);
	pd->setValue(0);
	connect(pd, SIGNAL(requestShow()), this, SLOT(showProgress()));
#else
	QProgressDialog *pd = new QProgressDialog("Rendering CSG products...", "Cancel", 0, 100);
	pd->setRange(0, 100);
	pd->setValue(0);
	pd->setAutoClose(false);
	pd->show();
#endif
	QApplication::processEvents();

	progress_report_prep(root_node, report_func, pd);
	try {
		// FIXME: put cache somewhere else as it's pretty useless now
		QHash<std::string, CGAL_Nef_polyhedron> cache;
		CGALRenderer cgalrenderer(cache, this->tree);
		PolySetCGALRenderer psrenderer(cgalrenderer);
		CSGTermRenderer csgrenderer(this->tree, &psrenderer);
		root_raw_term = csgrenderer.renderCSGTerm(*root_node, &highlight_terms, &background_terms);
		if (!root_raw_term) {
			PRINT("ERROR: CSG generation failed! (no top level object found)");
			if (procevents)
				QApplication::processEvents();
		}
	}
	catch (ProgressCancelException e) {
		PRINT("CSG generation cancelled.");
	}
	progress_report_fin();
#ifdef USE_PROGRESSWIDGET
	this->statusBar()->removeWidget(pd);
#endif
	delete pd;

	if (root_raw_term) {
		PRINT("Compiling design (CSG Products normalization)...");
		if (procevents)
			QApplication::processEvents();
		
		root_norm_term = root_raw_term->link();
		
		// CSG normalization
		while (1) {
			CSGTerm *n = root_norm_term->normalize();
			root_norm_term->unlink();
			if (root_norm_term == n)
				break;
			root_norm_term = n;
		}
		
		assert(root_norm_term);

		root_chain = new CSGChain();
		root_chain->import(root_norm_term);
		
		if (root_chain->polysets.size() > 1000) {
			PRINTF("WARNING: Normalized tree has %u elements!", root_chain->polysets.size());
			PRINTF("WARNING: OpenCSG rendering has been disabled.");
		} else {
			enableOpenCSG = true;
		}
		
		if (highlight_terms.size() > 0)
		{
			PRINTF("Compiling highlights (%zu CSG Trees)...", highlight_terms.size());
			if (procevents)
				QApplication::processEvents();
			
			highlights_chain = new CSGChain();
			for (unsigned int i = 0; i < highlight_terms.size(); i++) {
				while (1) {
					CSGTerm *n = highlight_terms[i]->normalize();
					highlight_terms[i]->unlink();
					if (highlight_terms[i] == n)
						break;
					highlight_terms[i] = n;
				}
				highlights_chain->import(highlight_terms[i]);
			}
		}
		
		if (background_terms.size() > 0)
		{
			PRINTF("Compiling background (%zu CSG Trees)...", background_terms.size());
			if (procevents)
				QApplication::processEvents();
			
			background_chain = new CSGChain();
			for (unsigned int i = 0; i < background_terms.size(); i++) {
				while (1) {
					CSGTerm *n = background_terms[i]->normalize();
					background_terms[i]->unlink();
					if (background_terms[i] == n)
						break;
					background_terms[i] = n;
				}
				background_chain->import(background_terms[i]);
			}
		}
		
		PRINT("CSG generation finished.");
		int s = t.elapsed() / 1000;
		PRINTF("Total rendering time: %d hours, %d minutes, %d seconds", s / (60*60), (s / 60) % 60, s % 60);
		if (procevents)
			QApplication::processEvents();
	}
}

void MainWindow::actionNew()
{
#ifdef ENABLE_MDI
	new MainWindow(QString());
#else
	if (!maybeSave())
		return;

	setFileName("");
	editor->setPlainText("");
#endif
}

void MainWindow::actionOpen()
{
	QString new_filename = QFileDialog::getOpenFileName(this, "Open File", "", "OpenSCAD Designs (*.scad)");
#ifdef ENABLE_MDI
	new MainWindow(new_filename);
#else
	if (!new_filename.isEmpty()) {
		if (!maybeSave())
			return;
		
		setCurrentOutput();
		openFile(new_filename);
		clearCurrentOutput();
	}
#endif
}

void MainWindow::actionOpenRecent()
{
	QAction *action = qobject_cast<QAction *>(sender());

#ifdef ENABLE_MDI
	new MainWindow(action->data().toString());
#else
	if (!maybeSave())
		return;

	if (action) {
		openFile(action->data().toString());
	}
#endif
}

void MainWindow::clearRecentFiles()
{
	QSettings settings; // already set up properly via main.cpp
	QStringList files;
	settings.setValue("recentFileList", files);

	updateRecentFileActions();
}

void MainWindow::updateRecentFileActions()
{
	QSettings settings; // set up project and program properly in main.cpp
	QStringList files = settings.value("recentFileList").toStringList();

	int originalNumRecentFiles = files.size();

	// Remove any duplicate or empty entries from the list
#if (QT_VERSION >= QT_VERSION_CHECK(4, 5, 0))
	files.removeDuplicates();
#endif
	files.removeAll(QString());
	// Now remove any entries which do not exist
	for(int i = files.size()-1; i >= 0; --i) {
		QFileInfo fileInfo(files[i]);
		if (!QFile(fileInfo.absoluteFilePath()).exists())
			files.removeAt(i);
	}

	int numRecentFiles = qMin(files.size(),
														static_cast<int>(maxRecentFiles));

	for (int i = 0; i < numRecentFiles; ++i) {
		this->actionRecentFile[i]->setText(QFileInfo(files[i]).fileName());
		this->actionRecentFile[i]->setData(files[i]);
		this->actionRecentFile[i]->setVisible(true);
	}
	for (int j = numRecentFiles; j < maxRecentFiles; ++j)
		this->actionRecentFile[j]->setVisible(false);

	// If we had to prune the list, then save the cleaned list
	if (originalNumRecentFiles != numRecentFiles)
		settings.setValue("recentFileList", files);
}

void MainWindow::actionOpenExample()
{
	QAction *action = qobject_cast<QAction *>(sender());
	if (action) {
		openFile(examplesdir + QDir::separator() + action->text());
	}
}

void MainWindow::actionSave()
{
	if (this->fileName.isEmpty()) {
		actionSaveAs();
	}
	else {
		setCurrentOutput();
		QFile file(this->fileName);
		if (!file.open(QIODevice::WriteOnly | QIODevice::Truncate | QIODevice::Text)) {
			PRINTA("Failed to open file for writing: %1 (%2)", this->fileName, file.errorString());
		}
		else {
			QTextStream(&file) << this->editor->toPlainText();
			PRINTA("Saved design `%1'.", this->fileName);
			this->editor->setContentModified(false);
		}
		clearCurrentOutput();
	}
}

void MainWindow::actionSaveAs()
{
	QString new_filename = QFileDialog::getSaveFileName(this, "Save File",
			this->fileName.isEmpty()?"Untitled.scad":this->fileName,
			"OpenSCAD Designs (*.scad)");
	if (!new_filename.isEmpty()) {
		if (QFileInfo(new_filename).suffix().isEmpty()) {
			new_filename.append(".scad");

			// Manual overwrite check since Qt doesn't do it, when using the
			// defaultSuffix property
			QFileInfo info(new_filename);
			if (info.exists()) {
				if (QMessageBox::warning(this, windowTitle(),
						 tr("%1 already exists.\nDo you want to replace it?").arg(info.fileName()),
						 QMessageBox::Yes | QMessageBox::No, QMessageBox::No) != QMessageBox::Yes) {
					return;
				}
			}
		}
		setFileName(new_filename);
		actionSave();
	}
}

void MainWindow::actionReload()
{
	if (checkModified()) load();
}

void MainWindow::hideEditor()
{
	if (editActionHide->isChecked()) {
		editor->hide();
	} else {
		editor->show();
	}
}

void MainWindow::pasteViewportTranslation()
{
#ifdef _QCODE_EDIT_
	QDocumentCursor cursor = editor->cursor();
#else
	QTextCursor cursor = editor->textCursor();
#endif
	QString txt;
	txt.sprintf("[ %.2f, %.2f, %.2f ]", -this->glview->object_trans_x, -this->glview->object_trans_y, -this->glview->object_trans_z);
	cursor.insertText(txt);
}

void MainWindow::pasteViewportRotation()
{
#ifdef _QCODE_EDIT_
	QDocumentCursor cursor = editor->cursor();
#else
	QTextCursor cursor = editor->textCursor();
#endif
	QString txt;
	txt.sprintf("[ %.2f, %.2f, %.2f ]",
		fmodf(360 - this->glview->object_rot_x + 90, 360), fmodf(360 - this->glview->object_rot_y, 360), fmodf(360 - this->glview->object_rot_z, 360));
	cursor.insertText(txt);
}

void MainWindow::checkAutoReload()
{
	QString new_stinfo;
	QFileInfo finfo(this->fileName);
	new_stinfo = QString::number(finfo.size()) + QString::number(finfo.lastModified().toTime_t());
	if (new_stinfo != autoReloadInfo)
		actionReloadCompile();
	autoReloadInfo = new_stinfo;
}

void MainWindow::autoReloadSet(bool on)
{
	if (on) {
		autoReloadInfo = QString();
		autoReloadTimer->start(200);
	} else {
		autoReloadTimer->stop();
	}
}

bool MainWindow::checkModified()
{
	if (editor->isContentModified()) {
		QMessageBox::StandardButton ret;
		ret = QMessageBox::warning(this, "Application",
				"The document has been modified.\n"
				"Do you really want to reload the file?",
				QMessageBox::Yes | QMessageBox::No);
		if (ret != QMessageBox::Yes) {
			designActionAutoReload->setChecked(false);
			return false;
		}
	}
	return true;
}

void MainWindow::actionReloadCompile()
{
	if (GuiLocker::isLocked()) return;
	GuiLocker lock;

	if (!checkModified()) return;

	console->clear();

	load();

	setCurrentOutput();
	compile(true);
	if (this->root_node) compileCSG(true);

#ifdef ENABLE_OPENCSG
	if (!(viewActionOpenCSG->isVisible() && viewActionOpenCSG->isChecked()) &&
			!viewActionThrownTogether->isChecked()) {
		viewModeOpenCSG();
	}
	else
#endif
	{
		this->glview->updateGL();
	}
	clearCurrentOutput();
}

void MainWindow::actionCompile()
{
	if (GuiLocker::isLocked()) return;
	GuiLocker lock;

	setCurrentOutput();
	console->clear();

	compile(!viewActionAnimate->isChecked());
	if (this->root_node) compileCSG(!viewActionAnimate->isChecked());

	// Go to non-CGAL view mode
	if (!viewActionOpenCSG->isChecked() && !viewActionThrownTogether->isChecked()) {
#ifdef ENABLE_OPENCSG
		viewModeOpenCSG();
#else
		viewModeThrownTogether();
#endif
	}
	else {
		this->glview->updateGL();
	}

	if (viewActionAnimate->isChecked() && e_dump->isChecked()) {
		QImage img = this->glview->grabFrameBuffer();
		QString filename;
		double s = e_fsteps->text().toDouble();
		double t = e_tval->text().toDouble();
		filename.sprintf("frame%05d.png", int(round(s*t)));
		img.save(filename, "PNG");
	}
	
	clearCurrentOutput();
}

#ifdef ENABLE_CGAL

void MainWindow::actionRenderCGAL()
{
	if (GuiLocker::isLocked()) return;
	GuiLocker lock;

	setCurrentOutput();
	console->clear();

	compile(true);

	if (!this->root_module || !this->root_node) {
		return;
	}

	if (this->root_N) {
		delete this->root_N;
		this->root_N = NULL;
		this->recreate_cgal_ogl_p = true;
	}

	PRINT("Rendering Polygon Mesh using CGAL...");
	QApplication::processEvents();

	QTime t;
	t.start();


#ifdef USE_PROGRESSWIDGET
	ProgressWidget *pd = new ProgressWidget(this);
	pd->setRange(0, 100);
	pd->setValue(0);
	connect(pd, SIGNAL(requestShow()), this, SLOT(showProgress()));
#else
	QProgressDialog *pd = new QProgressDialog("Rendering Polygon Mesh using CGAL...", "Cancel", 0, 100);
	pd->setRange(0, 100);
	pd->setValue(0);
	pd->setAutoClose(false);
	pd->show();
#endif

	QApplication::processEvents();

	progress_report_prep(this->root_node, report_func, pd);
	try {
		// FIXME: put cache somewhere else as it's pretty useless now
		QHash<std::string, CGAL_Nef_polyhedron> cache;
		CGALRenderer renderer(cache, this->tree);
		this->root_N = new CGAL_Nef_polyhedron(renderer.renderCGALMesh(*this->root_node));
	}
	catch (ProgressCancelException e) {
		PRINT("Rendering cancelled.");
	}
	progress_report_fin();

	if (this->root_N)
	{
		// FIXME: Reenable cache cost info
// 		PRINTF("Number of vertices currently in CGAL cache: %d", AbstractNode::cgal_nef_cache.totalCost());
// 		PRINTF("Number of objects currently in CGAL cache: %d", AbstractNode::cgal_nef_cache.size());
		QApplication::processEvents();

		if (this->root_N->dim == 2) {
			PRINTF("   Top level object is a 2D object:");
			QApplication::processEvents();
			PRINTF("   Empty:      %6s", this->root_N->p2.is_empty() ? "yes" : "no");
			QApplication::processEvents();
			PRINTF("   Plane:      %6s", this->root_N->p2.is_plane() ? "yes" : "no");
			QApplication::processEvents();
			PRINTF("   Vertices:   %6d", (int)this->root_N->p2.explorer().number_of_vertices());
			QApplication::processEvents();
			PRINTF("   Halfedges:  %6d", (int)this->root_N->p2.explorer().number_of_halfedges());
			QApplication::processEvents();
			PRINTF("   Edges:      %6d", (int)this->root_N->p2.explorer().number_of_edges());
			QApplication::processEvents();
			PRINTF("   Faces:      %6d", (int)this->root_N->p2.explorer().number_of_faces());
			QApplication::processEvents();
			PRINTF("   FaceCycles: %6d", (int)this->root_N->p2.explorer().number_of_face_cycles());
			QApplication::processEvents();
			PRINTF("   ConnComp:   %6d", (int)this->root_N->p2.explorer().number_of_connected_components());
			QApplication::processEvents();
		}

		if (this->root_N->dim == 3) {
			PRINTF("   Top level object is a 3D object:");
			PRINTF("   Simple:     %6s", this->root_N->p3.is_simple() ? "yes" : "no");
			QApplication::processEvents();
			PRINTF("   Valid:      %6s", this->root_N->p3.is_valid() ? "yes" : "no");
			QApplication::processEvents();
			PRINTF("   Vertices:   %6d", (int)this->root_N->p3.number_of_vertices());
			QApplication::processEvents();
			PRINTF("   Halfedges:  %6d", (int)this->root_N->p3.number_of_halfedges());
			QApplication::processEvents();
			PRINTF("   Edges:      %6d", (int)this->root_N->p3.number_of_edges());
			QApplication::processEvents();
			PRINTF("   Halffacets: %6d", (int)this->root_N->p3.number_of_halffacets());
			QApplication::processEvents();
			PRINTF("   Facets:     %6d", (int)this->root_N->p3.number_of_facets());
			QApplication::processEvents();
			PRINTF("   Volumes:    %6d", (int)this->root_N->p3.number_of_volumes());
			QApplication::processEvents();
		}

		int s = t.elapsed() / 1000;
		PRINTF("Total rendering time: %d hours, %d minutes, %d seconds", s / (60*60), (s / 60) % 60, s % 60);

		if (!viewActionCGALSurfaces->isChecked() && !viewActionCGALGrid->isChecked()) {
			viewModeCGALSurface();
		} else {
			this->glview->updateGL();
		}

		PRINT("Rendering finished.");
	}

#ifdef USE_PROGRESSWIDGET
	this->statusBar()->removeWidget(pd);
#endif
	delete pd;
	clearCurrentOutput();
}

#endif /* ENABLE_CGAL */

void MainWindow::actionDisplayAST()
{
	setCurrentOutput();
	QTextEdit *e = new QTextEdit(this);
	e->setWindowFlags(Qt::Window);
	e->setTabStopWidth(30);
	e->setWindowTitle("AST Dump");
	e->setReadOnly(true);
	if (root_module) {
		e->setPlainText(root_module->dump("", ""));
	} else {
		e->setPlainText("No AST to dump. Please try compiling first...");
	}
	e->show();
	e->resize(600, 400);
	clearCurrentOutput();
}

void MainWindow::actionDisplayCSGTree()
{
	setCurrentOutput();
	QTextEdit *e = new QTextEdit(this);
	e->setWindowFlags(Qt::Window);
	e->setTabStopWidth(30);
	e->setWindowTitle("CSG Tree Dump");
	e->setReadOnly(true);
	if (this->root_node) {
		e->setPlainText(QString::fromStdString(this->tree.getString(*this->root_node)));
	} else {
		e->setPlainText("No CSG to dump. Please try compiling first...");
	}
	e->show();
	e->resize(600, 400);
	clearCurrentOutput();
}

void MainWindow::actionDisplayCSGProducts()
{
	setCurrentOutput();
	QTextEdit *e = new QTextEdit(this);
	e->setWindowFlags(Qt::Window);
	e->setTabStopWidth(30);
	e->setWindowTitle("CSG Products Dump");
	e->setReadOnly(true);
	e->setPlainText(QString("\nCSG before normalization:\n%1\n\n\nCSG after normalization:\n%2\n\n\nCSG rendering chain:\n%3\n\n\nHighlights CSG rendering chain:\n%4\n\n\nBackground CSG rendering chain:\n%5\n").arg(root_raw_term ? root_raw_term->dump() : "N/A", root_norm_term ? root_norm_term->dump() : "N/A", root_chain ? root_chain->dump() : "N/A", highlights_chain ? highlights_chain->dump() : "N/A", background_chain ? background_chain->dump() : "N/A"));
	e->show();
	e->resize(600, 400);
	clearCurrentOutput();
}

#ifdef ENABLE_CGAL
void MainWindow::actionExportSTLorOFF(bool stl_mode)
#else
void MainWindow::actionExportSTLorOFF(bool)
#endif
{
	if (GuiLocker::isLocked()) return;
	GuiLocker lock;
#ifdef ENABLE_CGAL
	setCurrentOutput();

	if (!this->root_N) {
		PRINT("Nothing to export! Try building first (press F6).");
		clearCurrentOutput();
		return;
	}

	if (this->root_N->dim != 3) {
		PRINT("Current top level object is not a 3D object.");
		clearCurrentOutput();
		return;
	}

	if (!this->root_N->p3.is_simple()) {
		PRINT("Object isn't a valid 2-manifold! Modify your design..");
		clearCurrentOutput();
		return;
	}

	QString suffix = stl_mode ? ".stl" : ".off";
	QString stl_filename = QFileDialog::getSaveFileName(this,
			stl_mode ? "Export STL File" : "Export OFF File", 
			this->fileName.isEmpty() ? "Untitled"+suffix : QFileInfo(this->fileName).baseName()+suffix,
			stl_mode ? "STL Files (*.stl)" : "OFF Files (*.off)");
	if (stl_filename.isEmpty()) {
		PRINTF("No filename specified. %s export aborted.", stl_mode ? "STL" : "OFF");
		clearCurrentOutput();
		return;
	}

	QProgressDialog *pd = new QProgressDialog(
			stl_mode ? "Exporting object to STL file..." : "Exporting object to OFF file...",
			QString(), 0, this->root_N->p3.number_of_facets() + 1);
	pd->setValue(0);
	pd->setAutoClose(false);
	pd->show();
	QApplication::processEvents();

	QFile file(stl_filename);
	if (!file.open(QIODevice::ReadWrite)) {
		PRINTA("Can't open file \"%1\" for export", stl_filename);
	}
	else {
		QTextStream fstream(&file);
		if (stl_mode) export_stl(this->root_N, fstream, pd);
		else export_off(this->root_N, fstream, pd);
		file.close();

		PRINTF("%s export finished.", stl_mode ? "STL" : "OFF");
	}
	delete pd;

	clearCurrentOutput();
#endif /* ENABLE_CGAL */
}

void MainWindow::actionExportSTL()
{
	actionExportSTLorOFF(true);
}

void MainWindow::actionExportOFF()
{
	actionExportSTLorOFF(false);
}

void MainWindow::actionExportDXF()
{
#ifdef ENABLE_CGAL
	setCurrentOutput();

	if (!this->root_N) {
		PRINT("Nothing to export! Try building first (press F6).");
		clearCurrentOutput();
		return;
	}

	if (this->root_N->dim != 2) {
		PRINT("Current top level object is not a 2D object.");
		clearCurrentOutput();
		return;
	}

	QString dxf_filename = QFileDialog::getSaveFileName(this,
			"Export DXF File", 
			this->fileName.isEmpty() ? "Untitled.dxf" : QFileInfo(this->fileName).baseName()+".dxf",
			"DXF Files (*.dxf)");
	if (dxf_filename.isEmpty()) {
		PRINTF("No filename specified. DXF export aborted.");
		clearCurrentOutput();
		return;
	}

	QFile file(dxf_filename);
	if (!file.open(QIODevice::ReadWrite)) {
		PRINTA("Can't open file \"%1\" for export", dxf_filename);
	}
	else {
		QTextStream fstream(&file);
		export_dxf(this->root_N, fstream, NULL);
		file.close();
		PRINTF("DXF export finished.");
	}

	clearCurrentOutput();
#endif /* ENABLE_CGAL */
}

void MainWindow::actionFlushCaches()
{
// FIXME: Polycache -> PolySetRenderer
// FIXME: PolySetRenderer->clearCache();
#ifdef ENABLE_CGAL
// FIXME: Flush caches through whatever channels we have
	// CGALRenderer::renderer()->getCache().clear();
	// this->dumper->clearCache();
#endif
	dxf_dim_cache.clear();
	dxf_cross_cache.clear();
}

void MainWindow::viewModeActionsUncheck()
{
	viewActionOpenCSG->setChecked(false);
#ifdef ENABLE_CGAL
	viewActionCGALSurfaces->setChecked(false);
	viewActionCGALGrid->setChecked(false);
#endif
	viewActionThrownTogether->setChecked(false);
}

#ifdef ENABLE_OPENCSG

static void renderGLThrownTogether(void *vp);

static void renderGLviaOpenCSG(void *vp)
{
	MainWindow *mainwin = (MainWindow *)vp;
	if (!mainwin->enableOpenCSG) {
		renderGLThrownTogether(vp);
		return;
	}
	static int glew_initialized = 0;
	if (!glew_initialized) {
		glew_initialized = 1;
		glewInit();
	}
#ifdef ENABLE_MDI
	OpenCSG::setContext(mainwin->glview->opencsg_id);
#endif
	if (mainwin->root_chain) {
		GLint *shaderinfo = mainwin->glview->shaderinfo;
		if (!shaderinfo[0])
			shaderinfo = NULL;
		renderCSGChainviaOpenCSG(mainwin->root_chain, mainwin->viewActionShowEdges->isChecked() ? shaderinfo : NULL, false, false);
		if (mainwin->background_chain) {
			renderCSGChainviaOpenCSG(mainwin->background_chain, mainwin->viewActionShowEdges->isChecked() ? shaderinfo : NULL, false, true);
		}
		if (mainwin->highlights_chain) {
			renderCSGChainviaOpenCSG(mainwin->highlights_chain, mainwin->viewActionShowEdges->isChecked() ? shaderinfo : NULL, true, false);
		}
	}
}

/*!
	Go to the OpenCSG view mode.
	Falls back to thrown together mode if OpenCSG is not available
*/
void MainWindow::viewModeOpenCSG()
{
	if (this->glview->hasOpenCSGSupport()) {
		viewModeActionsUncheck();
		viewActionOpenCSG->setChecked(true);
		this->glview->setRenderFunc(renderGLviaOpenCSG, this);
		this->glview->updateGL();
	} else {
		viewModeThrownTogether();
	}
}

#endif /* ENABLE_OPENCSG */

#ifdef ENABLE_CGAL

static void renderGLviaCGAL(void *vp)
{
	MainWindow *m = (MainWindow*)vp;
	if (m->recreate_cgal_ogl_p) {
		m->recreate_cgal_ogl_p = false;
		Polyhedron *p = (Polyhedron*)m->cgal_ogl_p;
		delete p;
		m->cgal_ogl_p = NULL;
		if (m->cgal_ogl_ps)
			m->cgal_ogl_ps->unlink();
		m->cgal_ogl_ps = NULL;
	}
	if (!m->root_N) return;
	if (m->root_N->dim == 2)
	{
		if (m->cgal_ogl_ps == NULL) {
			DxfData dd(*m->root_N);
			m->cgal_ogl_ps = new PolySet();
			m->cgal_ogl_ps->is2d = true;
			dxf_tesselate(m->cgal_ogl_ps, &dd, 0, true, false, 0);
		}

		// Draw 2D polygons
		glDisable(GL_LIGHTING);
		const QColor &col = Preferences::inst()->color(Preferences::CGAL_FACE_2D_COLOR);
		glColor3f(col.redF(), col.greenF(), col.blueF());

		for (int i=0; i < m->cgal_ogl_ps->polygons.size(); i++) {
			glBegin(GL_POLYGON);
			for (int j=0; j < m->cgal_ogl_ps->polygons[i].size(); j++) {
				PolySet::Point p = m->cgal_ogl_ps->polygons[i][j];
				glVertex3d(p.x, p.y, -0.1);
			}
			glEnd();
		}

		typedef CGAL_Nef_polyhedron2::Explorer Explorer;
		typedef Explorer::Face_const_iterator fci_t;
		typedef Explorer::Halfedge_around_face_const_circulator heafcc_t;
		typedef Explorer::Point Point;
		Explorer E = m->root_N->p2.explorer();
		
		// Draw 2D edges
		glDisable(GL_DEPTH_TEST);
		glDisable(GL_LIGHTING);
		glLineWidth(2);
		const QColor &col2 = Preferences::inst()->color(Preferences::CGAL_EDGE_2D_COLOR);
		glColor3f(col2.redF(), col2.greenF(), col2.blueF());

		// Extract the boundary, including inner boundaries of the polygons
		for (fci_t fit = E.faces_begin(), facesend = E.faces_end(); fit != facesend; ++fit)
		{
			bool fset = false;
			double fx = 0.0, fy = 0.0;
			heafcc_t fcirc(E.halfedge(fit)), fend(fcirc);
			CGAL_For_all(fcirc, fend) {
				if(E.is_standard(E.target(fcirc))) {
					Point p = E.point(E.target(fcirc));
					double x = to_double(p.x()), y = to_double(p.y());
					if (!fset) {
						glBegin(GL_LINE_STRIP);
						fx = x, fy = y;
						fset = true;
					}
					glVertex3d(x, y, -0.1);
				}
			}
			if (fset) {
				glVertex3d(fx, fy, -0.1);
				glEnd();
			}
		}

		glEnable(GL_DEPTH_TEST);
	}
	else if (m->root_N->dim == 3)
	{
		Polyhedron *p = (Polyhedron*)m->cgal_ogl_p;
		if (!p) {
			Nef3_Converter<CGAL_Nef_polyhedron3>::setColor(Polyhedron::CGAL_NEF3_MARKED_FACET_COLOR,
																										 Preferences::inst()->color(Preferences::CGAL_FACE_BACK_COLOR).red(),
																										 Preferences::inst()->color(Preferences::CGAL_FACE_BACK_COLOR).green(),
																										 Preferences::inst()->color(Preferences::CGAL_FACE_BACK_COLOR).blue());
			Nef3_Converter<CGAL_Nef_polyhedron3>::setColor(Polyhedron::CGAL_NEF3_UNMARKED_FACET_COLOR,
																										 Preferences::inst()->color(Preferences::CGAL_FACE_FRONT_COLOR).red(),
																										 Preferences::inst()->color(Preferences::CGAL_FACE_FRONT_COLOR).green(),
																										 Preferences::inst()->color(Preferences::CGAL_FACE_FRONT_COLOR).blue());
			m->cgal_ogl_p = p = new Polyhedron();
			Nef3_Converter<CGAL_Nef_polyhedron3>::convert_to_OGLPolyhedron(m->root_N->p3, p);
			p->init();
		}
		if (m->viewActionCGALSurfaces->isChecked())
			p->set_style(SNC_BOUNDARY);
		if (m->viewActionCGALGrid->isChecked())
			p->set_style(SNC_SKELETON);
#if 0
		p->draw();
#else
		if (p->style == SNC_BOUNDARY) {
			glCallList(p->object_list_+2);
			if (m->viewActionShowEdges->isChecked()) {
				glDisable(GL_LIGHTING);
				glCallList(p->object_list_+1);
				glCallList(p->object_list_);
			}
		} else {
			glDisable(GL_LIGHTING);
			glCallList(p->object_list_+1);
			glCallList(p->object_list_);
		}
#endif
	}
}

void MainWindow::viewModeCGALSurface()
{
	viewModeActionsUncheck();
	viewActionCGALSurfaces->setChecked(true);
	this->glview->setRenderFunc(renderGLviaCGAL, this);
	this->glview->updateGL();
}

void MainWindow::viewModeCGALGrid()
{
	viewModeActionsUncheck();
	viewActionCGALGrid->setChecked(true);
	this->glview->setRenderFunc(renderGLviaCGAL, this);
	this->glview->updateGL();
}

#endif /* ENABLE_CGAL */

static void renderGLThrownTogetherChain(MainWindow *m, CSGChain *chain, bool highlight, bool background, bool fberror)
{
	glDepthFunc(GL_LEQUAL);
	QHash<QPair<PolySet*,double*>,int> polySetVisitMark;
	bool showEdges = m->viewActionShowEdges->isChecked();
	for (int i = 0; i < chain->polysets.size(); i++) {
		if (polySetVisitMark[QPair<PolySet*,double*>(chain->polysets[i], chain->matrices[i])]++ > 0)
			continue;
		double *m = chain->matrices[i];
		glPushMatrix();
		glMultMatrixd(m);
		int csgmode = chain->types[i] == CSGTerm::TYPE_DIFFERENCE ? PolySet::CSGMODE_DIFFERENCE : PolySet::CSGMODE_NORMAL;
		if (highlight) {
			chain->polysets[i]->render_surface(PolySet::COLORMODE_HIGHLIGHT, PolySet::csgmode_e(csgmode + 20), m);
			if (showEdges) {
				glDisable(GL_LIGHTING);
				chain->polysets[i]->render_edges(PolySet::COLORMODE_HIGHLIGHT, PolySet::csgmode_e(csgmode + 20));
				glEnable(GL_LIGHTING);
			}
		} else if (background) {
			chain->polysets[i]->render_surface(PolySet::COLORMODE_BACKGROUND, PolySet::csgmode_e(csgmode + 10), m);
			if (showEdges) {
				glDisable(GL_LIGHTING);
				chain->polysets[i]->render_edges(PolySet::COLORMODE_BACKGROUND, PolySet::csgmode_e(csgmode + 10));
				glEnable(GL_LIGHTING);
			}
		} else if (fberror) {
			if (highlight) {
				chain->polysets[i]->render_surface(PolySet::COLORMODE_NONE, PolySet::csgmode_e(csgmode + 20), m);
			} else if (background) {
				chain->polysets[i]->render_surface(PolySet::COLORMODE_NONE, PolySet::csgmode_e(csgmode + 10), m);
			} else {
				chain->polysets[i]->render_surface(PolySet::COLORMODE_NONE, PolySet::csgmode_e(csgmode), m);
			}
		} else if (m[16] >= 0 || m[17] >= 0 || m[18] >= 0 || m[19] >= 0) {
			glColor4d(m[16], m[17], m[18], m[19]);
			chain->polysets[i]->render_surface(PolySet::COLORMODE_NONE, PolySet::csgmode_e(csgmode), m);
			if (showEdges) {
				glDisable(GL_LIGHTING);
				glColor4d((m[16]+1)/2, (m[17]+1)/2, (m[18]+1)/2, 1.0);
				chain->polysets[i]->render_edges(PolySet::COLORMODE_NONE, PolySet::csgmode_e(csgmode));
				glEnable(GL_LIGHTING);
			}
		} else if (chain->types[i] == CSGTerm::TYPE_DIFFERENCE) {
			chain->polysets[i]->render_surface(PolySet::COLORMODE_CUTOUT, PolySet::csgmode_e(csgmode), m);
			if (showEdges) {
				glDisable(GL_LIGHTING);
				chain->polysets[i]->render_edges(PolySet::COLORMODE_CUTOUT, PolySet::csgmode_e(csgmode));
				glEnable(GL_LIGHTING);
			}
		} else {
			chain->polysets[i]->render_surface(PolySet::COLORMODE_MATERIAL, PolySet::csgmode_e(csgmode), m);
			if (showEdges) {
				glDisable(GL_LIGHTING);
				chain->polysets[i]->render_edges(PolySet::COLORMODE_MATERIAL, PolySet::csgmode_e(csgmode));
				glEnable(GL_LIGHTING);
			}
		}
		glPopMatrix();
	}
}

static void renderGLThrownTogether(void *vp)
{
	MainWindow *m = (MainWindow*)vp;
	if (m->root_chain) {
		glEnable(GL_CULL_FACE);
		glCullFace(GL_BACK);
		renderGLThrownTogetherChain(m, m->root_chain, false, false, false);
		glCullFace(GL_FRONT);
		glColor3ub(255, 0, 255);
		renderGLThrownTogetherChain(m, m->root_chain, false, false, true);
		glDisable(GL_CULL_FACE);
	}
	if (m->background_chain)
		renderGLThrownTogetherChain(m, m->background_chain, false, true, false);
	if (m->highlights_chain)
		renderGLThrownTogetherChain(m, m->highlights_chain, true, false, false);
}

void MainWindow::viewModeThrownTogether()
{
	viewModeActionsUncheck();
	viewActionThrownTogether->setChecked(true);
	this->glview->setRenderFunc(renderGLThrownTogether, this);
	this->glview->updateGL();
}

void MainWindow::viewModeShowEdges()
{
	this->glview->updateGL();
}

void MainWindow::viewModeShowAxes()
{
	this->glview->setShowAxes(viewActionShowAxes->isChecked());
	this->glview->updateGL();
}

void MainWindow::viewModeShowCrosshairs()
{
	this->glview->setShowCrosshairs(viewActionShowCrosshairs->isChecked());
	this->glview->updateGL();
}

void MainWindow::viewModeAnimate()
{
	if (viewActionAnimate->isChecked()) {
		animate_panel->show();
		actionCompile();
		updatedFps();
	} else {
		animate_panel->hide();
		animate_timer->stop();
	}
}

void MainWindow::animateUpdateDocChanged()
{
	QString current_doc = editor->toPlainText();
	if (current_doc != last_compiled_doc)
		animateUpdate();
}

void MainWindow::animateUpdate()
{
	if (animate_panel->isVisible()) {
		bool fps_ok;
		double fps = e_fps->text().toDouble(&fps_ok);
		if (fps_ok && fps <= 0 && !animate_timer->isActive()) {
			animate_timer->stop();
			animate_timer->setSingleShot(true);
			animate_timer->setInterval(50);
			animate_timer->start();
		}
	}
}

void MainWindow::viewAngleTop()
{
	this->glview->object_rot_x = 90;
	this->glview->object_rot_y = 0;
	this->glview->object_rot_z = 0;
	this->glview->updateGL();
}

void MainWindow::viewAngleBottom()
{
	this->glview->object_rot_x = 270;
	this->glview->object_rot_y = 0;
	this->glview->object_rot_z = 0;
	this->glview->updateGL();
}

void MainWindow::viewAngleLeft()
{
	this->glview->object_rot_x = 0;
	this->glview->object_rot_y = 0;
	this->glview->object_rot_z = 90;
	this->glview->updateGL();
}

void MainWindow::viewAngleRight()
{
	this->glview->object_rot_x = 0;
	this->glview->object_rot_y = 0;
	this->glview->object_rot_z = 270;
	this->glview->updateGL();
}

void MainWindow::viewAngleFront()
{
	this->glview->object_rot_x = 0;
	this->glview->object_rot_y = 0;
	this->glview->object_rot_z = 0;
	this->glview->updateGL();
}

void MainWindow::viewAngleBack()
{
	this->glview->object_rot_x = 0;
	this->glview->object_rot_y = 0;
	this->glview->object_rot_z = 180;
	this->glview->updateGL();
}

void MainWindow::viewAngleDiagonal()
{
	this->glview->object_rot_x = 35;
	this->glview->object_rot_y = 0;
	this->glview->object_rot_z = 25;
	this->glview->updateGL();
}

void MainWindow::viewCenter()
{
	this->glview->object_trans_x = 0;
	this->glview->object_trans_y = 0;
	this->glview->object_trans_z = 0;
	this->glview->updateGL();
}

void MainWindow::viewPerspective()
{
	viewActionPerspective->setChecked(true);
	viewActionOrthogonal->setChecked(false);
	this->glview->setOrthoMode(false);
	this->glview->updateGL();
}

void MainWindow::viewOrthogonal()
{
	viewActionPerspective->setChecked(false);
	viewActionOrthogonal->setChecked(true);
	this->glview->setOrthoMode(true);
	this->glview->updateGL();
}

void MainWindow::hideConsole()
{
	if (viewActionHide->isChecked()) {
		console->hide();
	} else {
		console->show();
	}
}

void MainWindow::dragEnterEvent(QDragEnterEvent *event)
{
	if (event->mimeData()->hasUrls())
		event->acceptProposedAction();
}

void MainWindow::dropEvent(QDropEvent *event)
{
	setCurrentOutput();
	const QList<QUrl> urls = event->mimeData()->urls();
	for (int i = 0; i < urls.size(); i++) {
		if (urls[i].scheme() != "file")
			continue;
		openFile(urls[i].path());
	}
	clearCurrentOutput();
}

void
MainWindow::helpAbout()
{
	qApp->setWindowIcon(QApplication::windowIcon());
	QMessageBox::information(this, "About OpenSCAD", QString(helptitle) + QString(copyrighttext));
}

void
MainWindow::helpHomepage()
{
	QDesktopServices::openUrl(QUrl("http://openscad.org/"));
}

void
MainWindow::helpManual()
{
	QDesktopServices::openUrl(QUrl("http://en.wikibooks.org/wiki/OpenSCAD_User_Manual"));
}

/*!
	FIXME: In MDI mode, should this be called on both reload functions?
 */
bool
MainWindow::maybeSave()
{
	if (editor->isContentModified()) {
		QMessageBox::StandardButton ret;
		ret = QMessageBox::warning(this, "Application",
				"The document has been modified.\n"
				"Do you want to save your changes?",
				QMessageBox::Save | QMessageBox::Discard | QMessageBox::Cancel);
		if (ret == QMessageBox::Save) {
			actionSave();
			return true; // FIXME: Should return false on error
		}
		else if (ret == QMessageBox::Cancel) {
			return false;
		}
	}
	return true;
}

void MainWindow::closeEvent(QCloseEvent *event)
{
	if (maybeSave()) {
		event->accept();
	} else {
		event->ignore();
	}
}

void
MainWindow::preferences()
{
	Preferences::inst()->show();
	Preferences::inst()->activateWindow();
	Preferences::inst()->raise();
}

void MainWindow::setFont(const QString &family, uint size)
{
	QFont font(editor->font());
	if (!family.isEmpty()) font.setFamily(family);
	if (size > 0)	font.setPointSize(size);
	font.setStyleHint(QFont::TypeWriter);
	editor->setFont(font);
}

void MainWindow::quit()
{
	QCloseEvent ev;
	QApplication::sendEvent(QApplication::instance(), &ev);
	if (ev.isAccepted()) QApplication::instance()->quit();
}

void MainWindow::setCurrentOutput()
{
	set_output_handler(&MainWindow::consoleOutput, this);
}

void MainWindow::clearCurrentOutput()
{
	set_output_handler(NULL, NULL);
}<|MERGE_RESOLUTION|>--- conflicted
+++ resolved
@@ -76,21 +76,11 @@
 #include "qlanguagefactory.h"
 #endif
 
-<<<<<<< HEAD
 #include <algorithm>
 #include <boost/lambda/lambda.hpp>
 #include <boost/lambda/bind.hpp>
 using namespace boost::lambda;
 
-//for chdir
-#include <unistd.h>
-
-// for stat()
-#include <sys/types.h>
-#include <sys/stat.h>
-
-=======
->>>>>>> 1754a970
 #ifdef ENABLE_CGAL
 
 #if 1
