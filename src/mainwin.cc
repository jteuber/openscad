/*
 *  OpenSCAD (www.openscad.org)
 *  Copyright (C) 2009-2011 Clifford Wolf <clifford@clifford.at> and
 *                          Marius Kintel <marius@kintel.net>
 *
 *  This program is free software; you can redistribute it and/or modify
 *  it under the terms of the GNU General Public License as published by
 *  the Free Software Foundation; either version 2 of the License, or
 *  (at your option) any later version.
 *
 *  As a special exception, you have permission to link this program
 *  with the CGAL library and distribute executables, as long as you
 *  follow the requirements of the GNU GPL in regard to all of the
 *  software in the executable aside from CGAL.
 *
 *  This program is distributed in the hope that it will be useful,
 *  but WITHOUT ANY WARRANTY; without even the implied warranty of
 *  MERCHANTABILITY or FITNESS FOR A PARTICULAR PURPOSE.  See the
 *  GNU General Public License for more details.
 *
 *  You should have received a copy of the GNU General Public License
 *  along with this program; if not, write to the Free Software
 *  Foundation, Inc., 59 Temple Place, Suite 330, Boston, MA  02111-1307  USA
 *
 */
#include <iostream>
#include "boost-utils.h"
#include "comment.h"
#include "openscad.h"
#include "GeometryCache.h"
#include "ModuleCache.h"
#include "MainWindow.h"
#include "OpenSCADApp.h"
#include "parsersettings.h"
#include "rendersettings.h"
#include "Preferences.h"
#include "printutils.h"
#include "node.h"
#include "csgnode.h"
#include "builtin.h"
#include "memory.h"
#include "expression.h"
#include "modcontext.h"
#include "progress.h"
#include "dxfdim.h"
#include "settings.h"
#include "AboutDialog.h"
#include "FontListDialog.h"
#include "LibraryInfoDialog.h"
#include "RenderStatistic.h"
#include "scintillaeditor.h"
#ifdef ENABLE_OPENCSG
#include "CSGTreeEvaluator.h"
#include "OpenCSGRenderer.h"
#include <opencsg.h>
#endif
#include "ProgressWidget.h"
#include "ThrownTogetherRenderer.h"
#include "CSGTreeNormalizer.h"
#include "QGLView.h"
#include "mouseselector.h"
#ifdef Q_OS_MAC
#include "CocoaUtils.h"
#endif
#include "PlatformUtils.h"
#ifdef OPENSCAD_UPDATER
#include "AutoUpdater.h"
#endif
#include "tabmanager.h"

#include <QMenu>
#include <QTime>
#include <QMenuBar>
#include <QSplitter>
#include <QFileDialog>
#include <QHBoxLayout>
#include <QVBoxLayout>
#include <QLabel>
#include <QFileInfo>
#include <QTextStream>
#include <QStatusBar>
#include <QDropEvent>
#include <QMimeData>
#include <QUrl>
#include <QTimer>
#include <QMessageBox>
#include <QDesktopServices>
#include <QProgressDialog>
#include <QMutexLocker>
#include <QTemporaryFile>
#include <QDockWidget>
#include <QClipboard>
#include <QDesktopWidget>
#include <string>
#include "QWordSearchField.h"
#include <QSettings> //Include QSettings for direct operations on settings arrays
#include "QSettingsCached.h"
#include <QSound>

#define ENABLE_3D_PRINTING
#include "OctoPrint.h"
#include "PrintService.h"

#include <fstream>

#include <algorithm>
#include <boost/version.hpp>
#include <sys/stat.h>

#ifdef ENABLE_CGAL

#include "CGALCache.h"
#include "GeometryEvaluator.h"
#include "CGALRenderer.h"
#include "CGAL_Nef_polyhedron.h"
#include "cgal.h"
#include "cgalworker.h"
#include "cgalutils.h"

#endif // ENABLE_CGAL

#include "FontCache.h"
#include "PrintInitDialog.h"
#include "input/InputDriverManager.h"
#include <cstdio>
#include <memory>
#include <QtNetwork>

static const int autoReloadPollingPeriodMS = 200;

// Global application state
unsigned int GuiLocker::gui_locked = 0;

static char copyrighttext[] =
	"<p>Copyright (C) 2009-2021 The OpenSCAD Developers</p>"
	"<p>This program is free software; you can redistribute it and/or modify "
	"it under the terms of the GNU General Public License as published by "
	"the Free Software Foundation; either version 2 of the License, or "
	"(at your option) any later version.<p>";
bool MainWindow::undockMode = false;
bool MainWindow::reorderMode = false;
const int MainWindow::tabStopWidth = 15;
QElapsedTimer *MainWindow::progressThrottle = new QElapsedTimer();

namespace {

struct DockFocus {
	QWidget *widget;
	std::function<void(MainWindow *)> focus;
};

QAction *findAction(const QList<QAction *> &actions, const std::string &name)
{
	for (const auto action : actions) {
		if (action->objectName().toStdString() == name) {
			return action;
		}
		if (action->menu()) {
			auto foundAction = findAction(action->menu()->actions(), name);
			if (foundAction) return foundAction;
		}
   }
   return nullptr;
}

const QString htmlEscape(const QString& str) {
	return str.toHtmlEscaped();
}

const QString htmlEscape(const std::string& str) {
	return htmlEscape(QString::fromStdString(str));
}

void fileExportedMessage(const char *format, const QString &filename) {
	LOG(message_group::None,Location::NONE,"","%1$s export finished: %2$s",format,filename.toUtf8().constData());
}

} // namespace

MainWindow::MainWindow(const QStringList &filenames)
	: top_ctx(Context::create<BuiltinContext>()), root_inst("group"), library_info_dialog(nullptr), font_list_dialog(nullptr),
	  procevents(false), tempFile(nullptr), progresswidget(nullptr), includes_mtime(0), deps_mtime(0), last_parser_error_pos(-1)
{
	setupUi(this);

	consoleUpdater = new QTimer(this);
	consoleUpdater->setSingleShot(true);
	connect(consoleUpdater, SIGNAL(timeout()), this->console, SLOT(update()));

	editorDockTitleWidget = new QWidget();
	consoleDockTitleWidget = new QWidget();
	parameterDockTitleWidget = new QWidget();
	errorLogDockTitleWidget = new QWidget();

	// actions not included in menu
	this->addAction(editActionInsertTemplate);

	this->editorDock->setConfigKey("view/hideEditor");
	this->editorDock->setAction(this->windowActionHideEditor);
	this->consoleDock->setConfigKey("view/hideConsole");
	this->consoleDock->setAction(this->windowActionHideConsole);
	this->parameterDock->setConfigKey("view/hideCustomizer");
	this->parameterDock->setAction(this->windowActionHideCustomizer);
	this->errorLogDock->setConfigKey("view/hideErrorLog");
	this->errorLogDock->setAction(this->windowActionHideErrorLog);

	this->versionLabel = nullptr; // must be initialized before calling updateStatusBar()
	updateStatusBar(nullptr);

	const QString importStatement = "import(\"%1\");\n";
	const QString surfaceStatement = "surface(\"%1\");\n";
	knownFileExtensions["stl"] = importStatement;
	knownFileExtensions["3mf"] = importStatement;
	knownFileExtensions["off"] = importStatement;
	knownFileExtensions["dxf"] = importStatement;
	knownFileExtensions["svg"] = importStatement;
	knownFileExtensions["amf"] = importStatement;
	knownFileExtensions["dat"] = surfaceStatement;
	knownFileExtensions["png"] = surfaceStatement;
	knownFileExtensions["scad"] = "";
	knownFileExtensions["csg"] = "";

	root_module = nullptr;
	parsed_module = nullptr;
	absolute_root_node = nullptr;

	// Open Recent
	for (int i = 0; i<UIUtils::maxRecentFiles; ++i) {
		this->actionRecentFile[i] = new QAction(this);
		this->actionRecentFile[i]->setVisible(false);
		this->menuOpenRecent->addAction(this->actionRecentFile[i]);
		connect(this->actionRecentFile[i], SIGNAL(triggered()),
						this, SLOT(actionOpenRecent()));
	}

	// Preferences initialization happens on first tab creation, and depends on colorschemes from editor.
	// Any code dependent on Preferences must come after the TabManager instantiation
	tabManager = new TabManager(this, filenames.isEmpty() ? QString() : filenames[0]);
	connect(tabManager, SIGNAL(tabCountChanged(int)), this, SLOT(setTabToolBarVisible(int)));
	this->setTabToolBarVisible(tabManager->count());
	tabToolBarContents->layout()->addWidget(tabManager->getTabHeader());
	editorDockContents->layout()->addWidget(tabManager->getTabContent());

	connect(Preferences::inst(), SIGNAL(consoleFontChanged(const QString&, uint)), this->console, SLOT(setFont(const QString&, uint)));

	const QString version = QString("<b>OpenSCAD %1</b>").arg(QString::fromStdString(openscad_versionnumber));
	const QString weblink = "<a href=\"https://www.openscad.org/\">https://www.openscad.org/</a><br>";
	this->console->setFont(
	  Preferences::inst()->getValue("advanced/consoleFontFamily").toString(),
	  Preferences::inst()->getValue("advanced/consoleFontSize").toUInt()
	);

	consoleOutputRaw(version);
	consoleOutputRaw(weblink);
	consoleOutputRaw(copyrighttext);
	this->consoleUpdater->start(0); // Show "Loaded Design" message from TabManager

	connect(this->errorLogWidget,SIGNAL(openFile(QString,int)),this,SLOT(openFileFromPath(QString,int)));
	connect(this->console,SIGNAL(openFile(QString,int)),this,SLOT(openFileFromPath(QString,int)));

	connect(Preferences::inst()->ButtonConfig, SIGNAL(inputMappingChanged()), InputDriverManager::instance(), SLOT(onInputMappingUpdated()), Qt::UniqueConnection);
	connect(Preferences::inst()->AxisConfig, SIGNAL(inputMappingChanged()), InputDriverManager::instance(), SLOT(onInputMappingUpdated()), Qt::UniqueConnection);
	connect(Preferences::inst()->AxisConfig, SIGNAL(inputCalibrationChanged()), InputDriverManager::instance(), SLOT(onInputCalibrationUpdated()), Qt::UniqueConnection);
	connect(Preferences::inst()->AxisConfig, SIGNAL(inputGainChanged()), InputDriverManager::instance(), SLOT(onInputGainUpdated()), Qt::UniqueConnection);

	setCorner(Qt::TopLeftCorner, Qt::LeftDockWidgetArea);
	setCorner(Qt::TopRightCorner, Qt::RightDockWidgetArea);
	setCorner(Qt::BottomLeftCorner, Qt::LeftDockWidgetArea);
	setCorner(Qt::BottomRightCorner, Qt::RightDockWidgetArea);

	this->setAttribute(Qt::WA_DeleteOnClose);

	scadApp->windowManager.add(this);

#ifdef ENABLE_CGAL
	this->cgalworker = new CGALWorker();
	connect(this->cgalworker, SIGNAL(done(shared_ptr<const Geometry>)),
					this, SLOT(actionRenderDone(shared_ptr<const Geometry>)));
#endif

#ifdef ENABLE_CGAL
	this->cgalRenderer = nullptr;
#endif
#ifdef ENABLE_OPENCSG
	this->opencsgRenderer = nullptr;
#endif
	this->thrownTogetherRenderer = nullptr;

	root_node = nullptr;

	this->anim_step = 0;
	this->anim_numsteps = 0;
	this->anim_tval = 0.0;
	this->anim_dumping = false;
	this->anim_dump_start_step = 0;

	this->qglview->statusLabel = new QLabel(this);
	this->qglview->statusLabel->setMinimumWidth(100);
	statusBar()->addWidget(this->qglview->statusLabel);

	QSettingsCached settings;
	auto s = Settings::Settings::inst();
	this->qglview->setMouseCentricZoom(s->get(Settings::Settings::mouseCentricZoom).toBool());

	animate_timer = new QTimer(this);
	connect(animate_timer, SIGNAL(timeout()), this, SLOT(updateTVal()));

	autoReloadTimer = new QTimer(this);
	autoReloadTimer->setSingleShot(false);
	autoReloadTimer->setInterval(autoReloadPollingPeriodMS);
	connect(autoReloadTimer, SIGNAL(timeout()), this, SLOT(checkAutoReload()));

	waitAfterReloadTimer = new QTimer(this);
	waitAfterReloadTimer->setSingleShot(true);
	waitAfterReloadTimer->setInterval(autoReloadPollingPeriodMS);
	connect(waitAfterReloadTimer, SIGNAL(timeout()), this, SLOT(waitAfterReload()));
	connect(this->parameterWidget, SIGNAL(previewRequested(bool)), this, SLOT(actionRenderPreview(bool)));
	connect(Preferences::inst(), SIGNAL(ExperimentalChanged()), this, SLOT(changeParameterWidget()));
	connect(this->e_tval, SIGNAL(textChanged(QString)), this, SLOT(updatedAnimTval()));
	connect(this->e_fps, SIGNAL(textChanged(QString)), this, SLOT(updatedAnimFps()));
	connect(this->e_fsteps, SIGNAL(textChanged(QString)), this, SLOT(updatedAnimSteps()));
	connect(this->e_dump, SIGNAL(toggled(bool)), this, SLOT(updatedAnimDump(bool)));

	progressThrottle->start();

	animate_panel->hide();
	this->hideFind();
	frameCompileResult->hide();
	this->labelCompileResultMessage->setOpenExternalLinks(false);
	connect(this->labelCompileResultMessage, SIGNAL(linkActivated(QString)), SLOT(showLink(QString)));

	// File menu
	connect(this->fileActionNewWindow, SIGNAL(triggered()), this, SLOT(actionNewWindow()));
	connect(this->fileActionNew, SIGNAL(triggered()), tabManager, SLOT(actionNew()));
	connect(this->fileActionOpenWindow, SIGNAL(triggered()), this, SLOT(actionOpenWindow()));
	connect(this->fileActionOpen, SIGNAL(triggered()), this, SLOT(actionOpen()));
	connect(this->fileActionSave, SIGNAL(triggered()), this, SLOT(actionSave()));
	connect(this->fileActionSaveAs, SIGNAL(triggered()), this, SLOT(actionSaveAs()));
	connect(this->fileActionSaveAll, SIGNAL(triggered()), tabManager, SLOT(saveAll()));
	connect(this->fileActionReload, SIGNAL(triggered()), this, SLOT(actionReload()));
	connect(this->fileActionClose, SIGNAL(triggered()), tabManager, SLOT(closeCurrentTab()));
	connect(this->fileActionQuit, SIGNAL(triggered()), this, SLOT(quit()));
	connect(this->fileShowLibraryFolder, SIGNAL(triggered()), this, SLOT(actionShowLibraryFolder()));
#ifndef __APPLE__
	auto shortcuts = this->fileActionSave->shortcuts();
	this->fileActionSave->setShortcuts(shortcuts);
	shortcuts = this->fileActionReload->shortcuts();
	shortcuts.push_back(QKeySequence(Qt::Key_F3));
	this->fileActionReload->setShortcuts(shortcuts);
#endif

	this->menuOpenRecent->addSeparator();
	this->menuOpenRecent->addAction(this->fileActionClearRecent);
	connect(this->fileActionClearRecent, SIGNAL(triggered()),
					this, SLOT(clearRecentFiles()));

	show_examples();

	connect(this->editActionNextTab, SIGNAL(triggered()), tabManager, SLOT(nextTab()));
	connect(this->editActionPrevTab, SIGNAL(triggered()), tabManager, SLOT(prevTab()));

	connect(this->editActionCopyViewport, SIGNAL(triggered()), this, SLOT(actionCopyViewport()));
	connect(this->editActionConvertTabsToSpaces, SIGNAL(triggered()), this, SLOT(convertTabsToSpaces()));
	connect(this->editActionCopyVPT, SIGNAL(triggered()), this, SLOT(copyViewportTranslation()));
	connect(this->editActionCopyVPR, SIGNAL(triggered()), this, SLOT(copyViewportRotation()));
	connect(this->editActionCopyVPD, SIGNAL(triggered()), this, SLOT(copyViewportDistance()));
	connect(this->editActionCopyVPF, SIGNAL(triggered()), this, SLOT(copyViewportFov()));
	connect(this->editActionPreferences, SIGNAL(triggered()), this, SLOT(preferences()));
    // Edit->Find
    connect(this->editActionFind, SIGNAL(triggered()), this, SLOT(showFind()));
    connect(this->editActionFindAndReplace, SIGNAL(triggered()), this, SLOT(showFindAndReplace()));
#ifdef Q_OS_WIN
	this->editActionFindAndReplace->setShortcut(QKeySequence(Qt::CTRL + Qt::SHIFT + Qt::Key_F));
#endif
	connect(this->editActionFindNext, SIGNAL(triggered()), this, SLOT(findNext()));
	connect(this->editActionFindPrevious, SIGNAL(triggered()), this, SLOT(findPrev()));
	connect(this->editActionUseSelectionForFind, SIGNAL(triggered()), this, SLOT(useSelectionForFind()));

	// Design menu
	connect(this->designActionAutoReload, SIGNAL(toggled(bool)), this, SLOT(autoReloadSet(bool)));
	connect(this->designActionReloadAndPreview, SIGNAL(triggered()), this, SLOT(actionReloadRenderPreview()));
	connect(this->designActionPreview, SIGNAL(triggered()), this, SLOT(actionRenderPreview()));
#ifdef ENABLE_CGAL
	connect(this->designActionRender, SIGNAL(triggered()), this, SLOT(actionRender()));
#else
	this->designActionRender->setVisible(false);
#endif
	connect(this->designAction3DPrint, SIGNAL(triggered()), this, SLOT(action3DPrint()));
	connect(this->designCheckValidity, SIGNAL(triggered()), this, SLOT(actionCheckValidity()));
	connect(this->designActionDisplayAST, SIGNAL(triggered()), this, SLOT(actionDisplayAST()));
	connect(this->designActionDisplayCSGTree, SIGNAL(triggered()), this, SLOT(actionDisplayCSGTree()));
	connect(this->designActionDisplayCSGProducts, SIGNAL(triggered()), this, SLOT(actionDisplayCSGProducts()));
	connect(this->fileActionExportSTL, SIGNAL(triggered()), this, SLOT(actionExportSTL()));
	connect(this->fileActionExport3MF, SIGNAL(triggered()), this, SLOT(actionExport3MF()));
	connect(this->fileActionExportOFF, SIGNAL(triggered()), this, SLOT(actionExportOFF()));
	connect(this->fileActionExportAMF, SIGNAL(triggered()), this, SLOT(actionExportAMF()));
	connect(this->fileActionExportDXF, SIGNAL(triggered()), this, SLOT(actionExportDXF()));
	connect(this->fileActionExportSVG, SIGNAL(triggered()), this, SLOT(actionExportSVG()));
    connect(this->fileActionExportPDF, SIGNAL(triggered()), this, SLOT(actionExportPDF()));
	connect(this->fileActionExportCSG, SIGNAL(triggered()), this, SLOT(actionExportCSG()));
	connect(this->fileActionExportImage, SIGNAL(triggered()), this, SLOT(actionExportImage()));
	connect(this->designActionFlushCaches, SIGNAL(triggered()), this, SLOT(actionFlushCaches()));

#ifndef ENABLE_LIB3MF
	this->fileActionExport3MF->setVisible(false);
#endif

#ifndef ENABLE_3D_PRINTING
	this->designAction3DPrint->setVisible(false);
	this->designAction3DPrint->setEnabled(false);
#endif

	// View menu
#ifndef ENABLE_OPENCSG
	this->viewActionPreview->setVisible(false);
#else
	connect(this->viewActionPreview, SIGNAL(triggered()), this, SLOT(viewModePreview()));
	if (!this->qglview->hasOpenCSGSupport()) {
		this->viewActionPreview->setEnabled(false);
	}
#endif

#ifdef ENABLE_CGAL
	connect(this->viewActionSurfaces, SIGNAL(triggered()), this, SLOT(viewModeSurface()));
	connect(this->viewActionWireframe, SIGNAL(triggered()), this, SLOT(viewModeWireframe()));
#else
	this->viewActionSurfaces->setVisible(false);
	this->viewActionWireframe->setVisible(false);
#endif
	connect(this->viewActionThrownTogether, SIGNAL(triggered()), this, SLOT(viewModeThrownTogether()));
	connect(this->viewActionShowEdges, SIGNAL(triggered()), this, SLOT(viewModeShowEdges()));
	connect(this->viewActionShowAxes, SIGNAL(triggered()), this, SLOT(viewModeShowAxes()));
	connect(this->viewActionShowCrosshairs, SIGNAL(triggered()), this, SLOT(viewModeShowCrosshairs()));
	connect(this->viewActionShowScaleProportional, SIGNAL(triggered()), this, SLOT(viewModeShowScaleProportional()));
	connect(this->viewActionAnimate, SIGNAL(triggered()), this, SLOT(viewModeAnimate()));
	connect(this->viewActionTop, SIGNAL(triggered()), this, SLOT(viewAngleTop()));
	connect(this->viewActionBottom, SIGNAL(triggered()), this, SLOT(viewAngleBottom()));
	connect(this->viewActionLeft, SIGNAL(triggered()), this, SLOT(viewAngleLeft()));
	connect(this->viewActionRight, SIGNAL(triggered()), this, SLOT(viewAngleRight()));
	connect(this->viewActionFront, SIGNAL(triggered()), this, SLOT(viewAngleFront()));
	connect(this->viewActionBack, SIGNAL(triggered()), this, SLOT(viewAngleBack()));
	connect(this->viewActionDiagonal, SIGNAL(triggered()), this, SLOT(viewAngleDiagonal()));
	connect(this->viewActionCenter, SIGNAL(triggered()), this, SLOT(viewCenter()));
	connect(this->viewActionResetView, SIGNAL(triggered()), this, SLOT(viewResetView()));
	connect(this->viewActionViewAll, SIGNAL(triggered()), this, SLOT(viewAll()));
	connect(this->viewActionPerspective, SIGNAL(triggered()), this, SLOT(viewPerspective()));
	connect(this->viewActionOrthogonal, SIGNAL(triggered()), this, SLOT(viewOrthogonal()));
	connect(this->viewActionZoomIn, SIGNAL(triggered()), qglview, SLOT(ZoomIn()));
	connect(this->viewActionZoomOut, SIGNAL(triggered()), qglview, SLOT(ZoomOut()));
	connect(this->viewActionHideEditorToolBar, SIGNAL(triggered()), this, SLOT(hideEditorToolbar()));
	connect(this->viewActionHide3DViewToolBar, SIGNAL(triggered()), this, SLOT(hide3DViewToolbar()));
	connect(this->windowActionHideEditor, SIGNAL(triggered()), this, SLOT(hideEditor()));
	connect(this->windowActionHideConsole, SIGNAL(triggered()), this, SLOT(hideConsole()));
	connect(this->windowActionHideCustomizer, SIGNAL(triggered()), this, SLOT(hideParameters()));
	connect(this->windowActionHideErrorLog, SIGNAL(triggered()), this, SLOT(hideErrorLog()));
	// Help menu
	connect(this->helpActionAbout, SIGNAL(triggered()), this, SLOT(helpAbout()));
	connect(this->helpActionHomepage, SIGNAL(triggered()), this, SLOT(helpHomepage()));
	connect(this->helpActionManual, SIGNAL(triggered()), this, SLOT(helpManual()));
	connect(this->helpActionCheatSheet, SIGNAL(triggered()), this, SLOT(helpCheatSheet()));
	connect(this->helpActionLibraryInfo, SIGNAL(triggered()), this, SLOT(helpLibrary()));
	connect(this->helpActionFontInfo, SIGNAL(triggered()), this, SLOT(helpFontInfo()));

#ifdef OPENSCAD_UPDATER
	this->menuBar()->addMenu(AutoUpdater::updater()->updateMenu);
#endif

	connect(this->qglview, SIGNAL(doAnimateUpdate()), this, SLOT(animateUpdate()));
	connect(this->qglview, SIGNAL(doSelectObject(QPoint)), this, SLOT(selectObject(QPoint)));

	connect(Preferences::inst(), SIGNAL(requestRedraw()), this->qglview, SLOT(updateGL()));
	connect(Preferences::inst(), SIGNAL(updateMouseCentricZoom(bool)), this->qglview, SLOT(setMouseCentricZoom(bool)));
	connect(Preferences::inst(), SIGNAL(updateReorderMode(bool)), this, SLOT(updateReorderMode(bool)));
	connect(Preferences::inst(), SIGNAL(updateUndockMode(bool)), this, SLOT(updateUndockMode(bool)));
	connect(Preferences::inst(), SIGNAL(openCSGSettingsChanged()),
					this, SLOT(openCSGSettingsChanged()));
	connect(Preferences::inst(), SIGNAL(colorSchemeChanged(const QString&)),
					this, SLOT(setColorScheme(const QString&)));

	Preferences::inst()->apply_win(); // not sure if to be commented, checked must not be commented(done some changes in apply())

	QString cs = Preferences::inst()->getValue("3dview/colorscheme").toString();
	this->setColorScheme(cs);

	//find and replace panel
	connect(this->findTypeComboBox, SIGNAL(currentIndexChanged(int)), this, SLOT(selectFindType(int)));
	connect(this->findInputField, SIGNAL(textChanged(QString)), this, SLOT(findString(QString)));
	connect(this->findInputField, SIGNAL(returnPressed()), this->findNextButton, SLOT(animateClick()));
	find_panel->installEventFilter(this);
	if (QApplication::clipboard()->supportsFindBuffer()) {
		connect(this->findInputField, SIGNAL(textChanged(QString)), this, SLOT(updateFindBuffer(QString)));
		connect(QApplication::clipboard(), SIGNAL(findBufferChanged()), this, SLOT(findBufferChanged()));
		// With Qt 4.8.6, there seems to be a bug that often gives an incorrect findbuffer content when
		// the app receives focus for the first time
		this->findInputField->setText(QApplication::clipboard()->text(QClipboard::FindBuffer));
	}

	connect(this->findPrevButton, SIGNAL(clicked()), this, SLOT(findPrev()));
	connect(this->findNextButton, SIGNAL(clicked()), this, SLOT(findNext()));
	connect(this->cancelButton, SIGNAL(clicked()), this, SLOT(hideFind()));
	connect(this->replaceButton, SIGNAL(clicked()), this, SLOT(replace()));
	connect(this->replaceAllButton, SIGNAL(clicked()), this, SLOT(replaceAll()));
	connect(this->replaceInputField, SIGNAL(returnPressed()), this->replaceButton, SLOT(animateClick()));
	addKeyboardShortCut(this->viewerToolBar->actions());
	addKeyboardShortCut(this->editortoolbar->actions());

	InputDriverManager::instance()->registerActions(this->menuBar()->actions(),"");
	Preferences* instance = Preferences::inst();
	instance->ButtonConfig->init();

	initActionIcon(fileActionNew, ":/images/blackNew.png", ":/images/Document-New-128.png");
	initActionIcon(fileActionOpen, ":/images/Open-32.png", ":/images/Open-128.png");
	initActionIcon(fileActionSave, ":/images/Save-32.png", ":/images/Save-128.png");
	initActionIcon(editActionZoomTextIn, ":/images/zoom-text-in.png", ":/images/zoom-text-in-white.png");
	initActionIcon(editActionZoomTextOut, ":/images/zoom-text-out.png", ":/images/zoom-text-out-white.png");
	initActionIcon(designActionRender, ":/images/render-32.png", ":/images/render-32-white.png");
	initActionIcon(designAction3DPrint, ":/images/3dprint-32.png", ":/images/3dprint-32-white.png");
	initActionIcon(viewActionShowAxes, ":/images/blackaxes.png", ":/images/axes.png");
	initActionIcon(viewActionShowEdges, ":/images/Rotation-32.png", ":/images/grid.png");
	initActionIcon(viewActionZoomIn, ":/images/zoomin.png", ":/images/Zoom-In-32.png");
	initActionIcon(viewActionZoomOut, ":/images/zoomout.png", ":/images/Zoom-Out-32.png");
	initActionIcon(viewActionTop, ":/images/blackUp.png", ":/images/up.png");
	initActionIcon(viewActionBottom, ":/images/blackbottom.png", ":/images/bottom.png");
	initActionIcon(viewActionLeft, ":/images/blackleft.png", ":/images/left.png");
	initActionIcon(viewActionRight, ":/images/rightright.png", ":/images/right.png");
	initActionIcon(viewActionFront, ":/images/blackfront.png", ":/images/front.png");
	initActionIcon(viewActionBack, ":/images/blackback.png", ":/images/back.png");
	initActionIcon(viewActionSurfaces, ":/images/surface.png", ":/images/surfaceWhite.png");
	initActionIcon(viewActionWireframe, ":/images/wireframe1.png", ":/images/wireframeWhite.png");
	initActionIcon(viewActionShowCrosshairs, ":/images/cross.png", ":/images/crosswhite.png");
	initActionIcon(viewActionPerspective, ":/images/perspective1.png", ":/images/perspective1white.png");
	initActionIcon(viewActionOrthogonal, ":/images/orthogonal.png", ":/images/orthogonalwhite.png");
	initActionIcon(designActionPreview, ":/images/preview-32.png", ":/images/preview-32-white.png");
	initActionIcon(viewActionAnimate, ":/images/animate.png", ":/images/animate.png");
	initActionIcon(fileActionExportSTL, ":/images/STL.png", ":/images/STL-white.png");
	initActionIcon(fileActionExportAMF, ":/images/AMF.png", ":/images/AMF-white.png");
	initActionIcon(fileActionExport3MF, ":/images/3MF.png", ":/images/3MF-white.png");
	initActionIcon(fileActionExportOFF, ":/images/OFF.png", ":/images/OFF-white.png");
	initActionIcon(fileActionExportDXF, ":/images/DXF.png", ":/images/DXF-white.png");
	initActionIcon(fileActionExportSVG, ":/images/SVG.png", ":/images/SVG-white.png");
	initActionIcon(fileActionExportCSG, ":/images/CSG.png", ":/images/CSG-white.png");
	initActionIcon(fileActionExportImage, ":/images/PNG.png", ":/images/PNG-white.png");
	initActionIcon(viewActionViewAll, ":/images/zoom-all.png", ":/images/zoom-all-white.png");
	initActionIcon(editActionUndo, ":/images/Command-Undo-32.png", ":/images/Command-Undo-32-white.png");
	initActionIcon(editActionRedo, ":/images/Command-Redo-32.png", ":/images/Command-Redo-32-white.png");
	initActionIcon(editActionUnindent, ":/images/Decrease-Indent-32.png", ":/images/Decrease-Indent-32-white.png");
	initActionIcon(editActionIndent, ":/images/Increase-Indent-32.png", ":/images/Increase-Indent-32-white.png");
	initActionIcon(viewActionResetView, ":/images/Command-Reset-32.png", ":/images/Command-Reset-32-white.png");
	initActionIcon(viewActionShowScaleProportional, ":/images/scalemarkers.png", ":/images/scalemarkers-white.png");

	// fetch window states to be restored after restoreState() call
	bool hideConsole = settings.value("view/hideConsole").toBool();
	bool hideEditor = settings.value("view/hideEditor").toBool();
	bool hideCustomizer = settings.value("view/hideCustomizer").toBool();
	bool hideErrorLog = settings.value("view/hideErrorLog").toBool();
	bool hideEditorToolbar = settings.value("view/hideEditorToolbar").toBool();
	bool hide3DViewToolbar = settings.value("view/hide3DViewToolbar").toBool();
	
	// make sure it looks nice..
	auto windowState = settings.value("window/state", QByteArray()).toByteArray();
	restoreState(windowState);
	resize(settings.value("window/size", QSize(800, 600)).toSize());
	move(settings.value("window/position", QPoint(0, 0)).toPoint());
    updateWindowSettings(hideConsole, hideEditor, hideCustomizer, hideErrorLog, hideEditorToolbar, hide3DViewToolbar);

	if (windowState.size() == 0) {
		/*
		 * This triggers only in case the configuration file has no
		 * window state information (or no configuration file at all).
		 * When this happens, the editor would default to a very ugly
		 * width due to the dock widget layout. This overwrites the
		 * value reported via sizeHint() to a width a bit smaller than
		 * half the main window size (either the one loaded from the
		 * configuration or the default value of 800).
		 * The height is only a dummy value which will be essentially
		 * ignored by the layouting as the editor is set to expand to
		 * fill the available space.
		 */
		activeEditor->setInitialSizeHint(QSize((5 * this->width() / 11), 100));
	} else {
#ifdef Q_OS_WIN
		// Try moving the main window into the display range, this
		// can occur when closing OpenSCAD on a second monitor which
		// is not available at the time the application is started
		// again.
		// On Windows that causes the main window to open in a not
		// easily reachable place.
		auto desktop = QApplication::desktop();
		auto desktopRect = desktop->frameGeometry().adjusted(250, 150, -250, -150).normalized();
		auto windowRect = frameGeometry();
		if (!desktopRect.intersects(windowRect)) {
			windowRect.moveCenter(desktopRect.center());
			windowRect = windowRect.intersected(desktopRect);
			move(windowRect.topLeft());
			resize(windowRect.size());
		}
#endif
	}

	connect(this->editorDock, SIGNAL(topLevelChanged(bool)), this, SLOT(editorTopLevelChanged(bool)));
	connect(this->consoleDock, SIGNAL(topLevelChanged(bool)), this, SLOT(consoleTopLevelChanged(bool)));
	connect(this->parameterDock, SIGNAL(topLevelChanged(bool)), this, SLOT(parameterTopLevelChanged(bool)));
	connect(this->errorLogDock, SIGNAL(topLevelChanged(bool)), this, SLOT(errorLogTopLevelChanged(bool)));

	// display this window and check for OpenGL 2.0 (OpenCSG) support
	viewModeThrownTogether();
	show();

	setCurrentOutput();

#ifdef ENABLE_OPENCSG
	viewModePreview();
#else
	viewModeThrownTogether();
#endif
	loadViewSettings();
	loadDesignSettings();

	setAcceptDrops(true);
	clearCurrentOutput();

	for(int i = 1; i < filenames.size(); ++i)
		tabManager->createTab(filenames[i]);

	//handle the hide/show of exportSTL action in view toolbar according to the visibility of editor dock
	if (!editorDock->isVisible()) {
		QAction *beforeAction = viewerToolBar->actions().at(2); //a separator, not a part of the class
		viewerToolBar->insertAction(beforeAction, this->fileActionExportSTL);
	}

	this->selector = std::unique_ptr<MouseSelector>(new MouseSelector(this->qglview));
	activeEditor->setFocus();
}

void MainWindow::openFileFromPath(QString path,int line)
{
	if (editorDock->isVisible()) {
		activeEditor->setFocus();
		if(!path.isEmpty()) tabManager->open(path);
		activeEditor->setFocus();
		activeEditor->setCursorPosition(line,0);
	}
}

void MainWindow::initActionIcon(QAction *action, const char *darkResource, const char *lightResource)
{
	int defaultcolor = viewerToolBar->palette().background().color().lightness();
	const char *resource = (defaultcolor > 165) ? darkResource : lightResource;
	action->setIcon(QIcon(resource));
}

void MainWindow::addKeyboardShortCut(const QList<QAction *> &actions)
{
	for (auto &action : actions) {
		// prevent adding shortcut twice if action is added to multiple toolbars
		if (action->toolTip().contains("&nbsp;")) {
	    continue;
		}

		const QString shortCut(action->shortcut().toString(QKeySequence::NativeText));
		if (shortCut.isEmpty()) {
	    continue;
		}

		const QString toolTip("%1 &nbsp;<span style=\"color: gray; font-size: small; font-style: italic\">%2</span>");
		action->setToolTip(toolTip.arg(action->toolTip(), shortCut));
	}
}

/**
 * Update window settings that get overwritten by the restoreState()
 * Qt call. So the values are loaded before the call and restored here
 * regardless of the (potential outdated) serialized state.
 */
void MainWindow::updateWindowSettings(bool console, bool editor, bool customizer, bool errorLog, bool editorToolbar, bool viewToolbar)
{
	windowActionHideEditor->setChecked(editor);
	hideEditor();
	windowActionHideConsole->setChecked(console);
	hideConsole();
	windowActionHideErrorLog->setChecked(errorLog);
	hideErrorLog();
	windowActionHideCustomizer->setChecked(customizer);
	hideParameters();

	viewActionHideEditorToolBar->setChecked(editorToolbar);
	hideEditorToolbar();
	viewActionHide3DViewToolBar->setChecked(viewToolbar);
	hide3DViewToolbar();
}

void MainWindow::onAxisChanged(InputEventAxisChanged *)
{

}

void MainWindow::onButtonChanged(InputEventButtonChanged *)
{

}

void MainWindow::onTranslateEvent(InputEventTranslate *event)
{
    double zoomFactor = 0.001 * qglview->cam.zoomValue();

    if(event->viewPortRelative){
		qglview->translate(event->x, event->y, event->z, event->relative, true);
	}else{
		qglview->translate(zoomFactor * event->x, event->y, zoomFactor * event->z, event->relative, false);
	}

}

void MainWindow::onRotateEvent(InputEventRotate *event)
{
	qglview->rotate(event->x, event->y, event->z, event->relative);
}

void MainWindow::onRotate2Event(InputEventRotate2 *event)
{
	qglview->rotate2(event->x, event->y, event->z);
}

void MainWindow::onActionEvent(InputEventAction *event)
{
	QAction *action = findAction(this->menuBar()->actions(), event->action);
	if (action) {
		action->trigger();
	}else if("viewActionTogglePerspective" == event->action){
		viewTogglePerspective();
	}
}

void MainWindow::onZoomEvent(InputEventZoom *event)
{
    qglview->zoom(event->zoom, event->relative);
}

void MainWindow::loadViewSettings(){
	QSettingsCached settings;

	if (settings.value("view/showEdges").toBool()) {
		viewActionShowEdges->setChecked(true);
		viewModeShowEdges();
	}
	if (settings.value("view/showAxes", true).toBool()) {
		viewActionShowAxes->setChecked(true);
		viewModeShowAxes();
	}
	if (settings.value("view/showCrosshairs").toBool()) {
		viewActionShowCrosshairs->setChecked(true);
		viewModeShowCrosshairs();
	}
	if (settings.value("view/showScaleProportional", true).toBool()) {
        viewActionShowScaleProportional->setChecked(true);
        viewModeShowScaleProportional();
    }
	if (settings.value("view/orthogonalProjection").toBool()) {
		viewOrthogonal();
	} else {
		viewPerspective();
	}

	updateUndockMode(Preferences::inst()->getValue("advanced/undockableWindows").toBool());
	updateReorderMode(Preferences::inst()->getValue("advanced/reorderWindows").toBool());
}

void MainWindow::loadDesignSettings()
{
	QSettingsCached settings;
	if (settings.value("design/autoReload", true).toBool()) {
		designActionAutoReload->setChecked(true);
	}
	auto polySetCacheSizeMB = Preferences::inst()->getValue("advanced/polysetCacheSizeMB").toUInt();
	GeometryCache::instance()->setMaxSizeMB(polySetCacheSizeMB);
#ifdef ENABLE_CGAL
	auto cgalCacheSizeMB = Preferences::inst()->getValue("advanced/cgalCacheSizeMB").toUInt();
	CGALCache::instance()->setMaxSizeMB(cgalCacheSizeMB);
#endif
}

void MainWindow::updateUndockMode(bool undockMode)
{
	MainWindow::undockMode = undockMode;
	if (undockMode) {
		editorDock->setFeatures(editorDock->features() | QDockWidget::DockWidgetFloatable);
		consoleDock->setFeatures(consoleDock->features() | QDockWidget::DockWidgetFloatable);
		parameterDock->setFeatures(parameterDock->features() | QDockWidget::DockWidgetFloatable);
		errorLogDock->setFeatures(errorLogDock->features() | QDockWidget::DockWidgetFloatable);
	} else {
		if (editorDock->isFloating()) {
			editorDock->setFloating(false);
		}
		editorDock->setFeatures(editorDock->features() & ~QDockWidget::DockWidgetFloatable);
		if (consoleDock->isFloating()) {
			consoleDock->setFloating(false);
		}
		consoleDock->setFeatures(consoleDock->features() & ~QDockWidget::DockWidgetFloatable);
		if (parameterDock->isFloating()) {
			parameterDock->setFloating(false);
		}
		parameterDock->setFeatures(parameterDock->features() & ~QDockWidget::DockWidgetFloatable);
		if (errorLogDock->isFloating()) {
			errorLogDock->setFloating(false);
		}
		errorLogDock->setFeatures(errorLogDock->features() & ~QDockWidget::DockWidgetFloatable);
	}
}

void MainWindow::updateReorderMode(bool reorderMode)
{
	MainWindow::reorderMode = reorderMode;
	editorDock->setTitleBarWidget(reorderMode ? nullptr : editorDockTitleWidget);
	consoleDock->setTitleBarWidget(reorderMode ? nullptr : consoleDockTitleWidget);
	parameterDock->setTitleBarWidget(reorderMode ? nullptr : parameterDockTitleWidget);
	errorLogDock->setTitleBarWidget(reorderMode ? nullptr : errorLogDockTitleWidget);
}

MainWindow::~MainWindow()
{
	// If root_module is not null then it will be the same as parsed_module,
	// so no need to delete it.
	delete parsed_module;
	delete root_node;
#ifdef ENABLE_CGAL
	this->root_geom.reset();
	delete this->cgalRenderer;
#endif
#ifdef ENABLE_OPENCSG
	delete this->opencsgRenderer;
#endif
	delete this->thrownTogetherRenderer;
	scadApp->windowManager.remove(this);
	if (scadApp->windowManager.getWindows().size() == 0) {
		// Quit application even in case some other windows like
		// Preferences are still open.
		this->quit();
	}
}

void MainWindow::showProgress()
{
	updateStatusBar(qobject_cast<ProgressWidget*>(sender()));
}

void MainWindow::report_func(const class AbstractNode*, void *vp, int mark)
{
	// limit to progress bar update calls to 5 per second
	static const qint64 MIN_TIMEOUT = 200;
	if (progressThrottle->hasExpired(MIN_TIMEOUT)) {
		progressThrottle->start();

		auto thisp = static_cast<MainWindow*>(vp);
		auto v = static_cast<int>((mark*1000.0) / progress_report_count);
		auto permille = v < 1000 ? v : 999;
		if (permille > thisp->progresswidget->value()) {
			QMetaObject::invokeMethod(thisp->progresswidget, "setValue", Qt::QueuedConnection,
																Q_ARG(int, permille));
			QApplication::processEvents();
		}

		// FIXME: Check if cancel was requested by e.g. Application quit
		if (thisp->progresswidget->wasCanceled()) throw ProgressCancelException();
	}
}

bool MainWindow::network_progress_func(const double permille)
{
	QMetaObject::invokeMethod(this->progresswidget, "setValue", Qt::QueuedConnection, Q_ARG(int, (int)permille));
	return (progresswidget && progresswidget->wasCanceled());
}

void MainWindow::updateRecentFiles(EditorInterface *edt)
{
	// Check that the canonical file path exists - only update recent files
	// if it does. Should prevent empty list items on initial open etc.
	QFileInfo fileinfo(edt->filepath);
	auto infoFileName = fileinfo.absoluteFilePath();
	QSettingsCached settings; // already set up properly via main.cpp
	auto files = settings.value("recentFileList").toStringList();
	files.removeAll(infoFileName);
	files.prepend(infoFileName);
	while (files.size() > UIUtils::maxRecentFiles) files.removeLast();
	settings.setValue("recentFileList", files);

	for (auto &widget : QApplication::topLevelWidgets()) {
		auto mainWin = qobject_cast<MainWindow *>(widget);
		if (mainWin) {
			mainWin->updateRecentFileActions();
		}
	}
}

void MainWindow::setTabToolBarVisible(int count)
{
	tabCount = count;
	tabToolBar->setVisible((tabCount > 1) && editorDock->isVisible());
}

void MainWindow::updatedAnimTval()
{
	bool t_ok;
	double t = this->e_tval->text().toDouble(&t_ok);
	// Clamp t to 0-1
	if (t_ok) {
		this->anim_tval = t < 0 ? 0.0 : ((t > 1.0) ? 1.0 : t);
	}
	else {
		this->anim_tval = 0.0;
	}
	emit actionRenderPreview(true);
}

void MainWindow::updatedAnimFps()
{
	bool fps_ok;
	double fps = this->e_fps->text().toDouble(&fps_ok);
	animate_timer->stop();
	if (fps_ok && fps > 0 && this->anim_numsteps > 0) {
		this->anim_step = int(this->anim_tval * this->anim_numsteps) % this->anim_numsteps;
		animate_timer->setSingleShot(false);
		animate_timer->setInterval(int(1000 / fps));
		animate_timer->start();
	}
}

void MainWindow::updatedAnimSteps()
{
	bool steps_ok;
	int numsteps = this->e_fsteps->text().toInt(&steps_ok);
	if (steps_ok) {
		this->anim_numsteps = numsteps;
		updatedAnimFps(); // Make sure we start
	}
	else {
		this->anim_numsteps = 0;
	}
	anim_dumping=false;
}

void MainWindow::updatedAnimDump(bool checked)
{
	if (!checked) this->anim_dumping = false;
}

// Only called from animate_timer
void MainWindow::updateTVal()
{
	if (this->anim_numsteps == 0) return;

	if (windowActionHideCustomizer->isVisible()) {
		if (this->parameterWidget->childHasFocus()) return;
	}

	if (this->anim_numsteps > 1) {
		this->anim_step = (this->anim_step + 1) % this->anim_numsteps;
		this->anim_tval = 1.0 * this->anim_step / this->anim_numsteps;
	}
	else if (this->anim_numsteps > 0) {
		this->anim_step = 0;
		this->anim_tval = 0.0;
	}
	const QString txt = QString::number(this->anim_tval, 'f', 5);
	this->e_tval->setText(txt);
}

/*!
	compiles the design. Calls compileDone() if anything was compiled
*/
void MainWindow::compile(bool reload, bool forcedone, bool rebuildParameterWidget)
{
	OpenSCAD::hardwarnings = Preferences::inst()->getValue("advanced/enableHardwarnings").toBool();
	OpenSCAD::parameterCheck = Preferences::inst()->getValue("advanced/enableParameterCheck").toBool();
	OpenSCAD::rangeCheck = Preferences::inst()->getValue("advanced/enableParameterRangeCheck").toBool();

	try{
		bool shouldcompiletoplevel = false;
		bool didcompile = false;

		compileErrors = 0;
		compileWarnings = 0;

		this->renderingTime.start();

		// Reload checks the timestamp of the toplevel file and refreshes if necessary,
		if (reload) {
			// Refresh files if it has changed on disk
			if (fileChangedOnDisk() && checkEditorModified()) {
				shouldcompiletoplevel = true;
				tabManager->refreshDocument();
				if (Preferences::inst()->getValue("advanced/autoReloadRaise").toBool()) {
					// reloading the 'same' document brings the 'old' one to front.
					this->raise();
				}
			}
			// If the file hasn't changed, we might still need to compile it
			// if we haven't yet compiled the current text.
			else {
				auto current_doc = activeEditor->toPlainText();
				if (current_doc.size() && last_compiled_doc.size() == 0) {
					shouldcompiletoplevel = true;
				}
			}
		}
		else {
			shouldcompiletoplevel = true;
		}

		if (this->parsed_module) {
			auto mtime = this->parsed_module->includesChanged();
			if (mtime > this->includes_mtime) {
				this->includes_mtime = mtime;
				shouldcompiletoplevel = true;
			}
		}
		// Parsing and dependency handling must run to completion even with stop on errors to prevent auto
		// reload picking up where it left off, thwarting the stop, so we turn off exceptions in PRINT.
		no_exceptions_for_warnings();
		if (shouldcompiletoplevel) {
			 this->errorLogWidget->clearModel();	
			if (activeEditor->isContentModified()) saveBackup();
			parseTopLevelDocument(rebuildParameterWidget);
			didcompile = true;
		}

		if (didcompile && parser_error_pos != last_parser_error_pos) {
			if(last_parser_error_pos >= 0)
				emit unhighlightLastError();
			if (parser_error_pos >= 0)
				emit highlightError( parser_error_pos );
			last_parser_error_pos = parser_error_pos;
		}

		if (this->root_module) {
			auto mtime = this->root_module->handleDependencies();
			if (mtime > this->deps_mtime) {
				this->deps_mtime = mtime;
				LOG(message_group::None,Location::NONE,"","Used file cache size: %1$d files",ModuleCache::instance()->size());
				didcompile = true;
			}
		}

		// Had any errors in the parse that would have caused exceptions via PRINT.
		if(would_have_thrown())
			throw HardWarningException("");
		// If we're auto-reloading, listen for a cascade of changes by starting a timer
		// if something changed _and_ there are any external dependencies
		if (reload && didcompile && this->root_module) {
			if (this->root_module->hasIncludes() ||	this->root_module->usesLibraries()) {
				this->waitAfterReloadTimer->start();
				this->procevents = false;
				return;
			}
		}

		compileDone(didcompile | forcedone);
	}catch(const HardWarningException&){
		exceptionCleanup();
	}
}

void MainWindow::waitAfterReload()
{
	no_exceptions_for_warnings();
	auto mtime = this->root_module->handleDependencies();
	auto stop = would_have_thrown();
	if (mtime > this->deps_mtime)
		this->deps_mtime = mtime;
	else
		if(!stop) {
			compile(true, true); // In case file itself or top-level includes changed during dependency updates
			return;
		}
	this->waitAfterReloadTimer->start();
}

void MainWindow::on_toolButtonCompileResultClose_clicked()
{
	frameCompileResult->hide();
}

void MainWindow::updateCompileResult()
{
	if ((compileErrors == 0) && (compileWarnings == 0)) {
		frameCompileResult->hide();
		return;
	}

	auto s = Settings::Settings::inst();
	if (!s->get(Settings::Settings::showWarningsIn3dView).toBool()) {
		return;
	}

	QString msg;
	if (compileErrors > 0) {
		if (activeEditor->filepath.isEmpty()) {
			msg = QString(_("Compile error."));
		} else {
			QFileInfo fileInfo(activeEditor->filepath);
			msg = QString(_("Error while compiling '%1'.")).arg(fileInfo.fileName());
		}
		toolButtonCompileResultIcon->setIcon(QIcon(QString::fromUtf8(":/icons/information-icons-error.png")));
	} else {
		const char *fmt = ngettext("Compilation generated %1 warning.", "Compilation generated %1 warnings.", compileWarnings);
		msg = QString(fmt).arg(compileWarnings);
		toolButtonCompileResultIcon->setIcon(QIcon(QString::fromUtf8(":/icons/information-icons-warning.png")));
	}
	QFontMetrics fm(labelCompileResultMessage->font());
	int sizeIcon = std::max(12, std::min(32, fm.height()));
	int sizeClose = std::max(10, std::min(32, fm.height()) - 4);
	toolButtonCompileResultIcon->setIconSize(QSize(sizeIcon, sizeIcon));
	toolButtonCompileResultClose->setIconSize(QSize(sizeClose, sizeClose));

	msg += _(" For details see the <a href=\"#errorlog\">error log</a> and <a href=\"#console\">console window</a>.");
	labelCompileResultMessage->setText(msg);
	frameCompileResult->show();
}

void MainWindow::compileDone(bool didchange)
{
	OpenSCAD::hardwarnings = Preferences::inst()->getValue("advanced/enableHardwarnings").toBool();
	try{
		const char *callslot;
		if (didchange) {
			updateTemporalVariables();
			instantiateRoot();
			updateCompileResult();
			callslot = afterCompileSlot;
		}
		else {
			callslot = "compileEnded";
		}

		this->procevents = false;
		QMetaObject::invokeMethod(this, callslot);
	}catch(const HardWarningException&){
		exceptionCleanup();
	}
}

void MainWindow::compileEnded()
{
	clearCurrentOutput();
	GuiLocker::unlock();
	if (designActionAutoReload->isChecked()) autoReloadTimer->start();
}

void MainWindow::instantiateRoot()
{
	// Go on and instantiate root_node, then call the continuation slot

  // Invalidate renderers before we kill the CSG tree
	this->qglview->setRenderer(nullptr);
#ifdef ENABLE_OPENCSG
	delete this->opencsgRenderer;
	this->opencsgRenderer = nullptr;
#endif
	delete this->thrownTogetherRenderer;
	this->thrownTogetherRenderer = nullptr;

	// Remove previous CSG tree
	delete this->absolute_root_node;
	this->absolute_root_node = nullptr;

	this->csgRoot.reset();
	this->normalizedRoot.reset();
	this->root_products.reset();

	this->root_node = nullptr;
	this->tree.setRoot(nullptr);

	boost::filesystem::path doc(activeEditor->filepath.toStdString());
	this->tree.setDocumentPath(doc.remove_filename().string());

	if (this->root_module) {
		// Evaluate CSG tree
		LOG(message_group::None,Location::NONE,"","Compiling design (CSG Tree generation)...");
		this->processEvents();

		AbstractNode::resetIndexCounter();

		// split these two lines - gcc 4.7 bug
		auto mi = ModuleInstantiation( "group" );
		this->root_inst = mi;

		ContextHandle<FileContext> filectx{Context::create<FileContext>(top_ctx.ctx)};
		this->absolute_root_node = this->root_module->instantiateWithFileContext(filectx.ctx, &this->root_inst, nullptr);
<<<<<<< HEAD
		this->qglview->cam.updateView(filectx.ctx);

=======
		this->qglview->cam.updateView(filectx.ctx, false);
		
>>>>>>> 99cae25e
		if (this->absolute_root_node) {
			// Do we have an explicit root node (! modifier)?
			const Location *nextLocation = nullptr;
			if (!(this->root_node = find_root_tag(this->absolute_root_node, &nextLocation))) {
				this->root_node = this->absolute_root_node;
			}
			if (nextLocation) {
				LOG(message_group::None,*nextLocation,top_ctx->documentPath(),"More than one Root Modifier (!)");
			}

			// FIXME: Consider giving away ownership of root_node to the Tree, or use reference counted pointers
			this->tree.setRoot(this->root_node);
		}
	}

	if (!this->root_node) {
		if (parser_error_pos < 0) {
			LOG(message_group::Error,Location::NONE,"","Compilation failed! (no top level object found)");
		} else {
			LOG(message_group::Error,Location::NONE,"","Compilation failed!");
		}
			LOG(message_group::None,Location::NONE,""," ");
		this->processEvents();
	}
}

/*!
	Generates CSG tree for OpenCSG evaluation.
	Assumes that the design has been parsed and evaluated (this->root_node is set)
*/
void MainWindow::compileCSG()
{
	OpenSCAD::hardwarnings = Preferences::inst()->getValue("advanced/enableHardwarnings").toBool();
	try{
		assert(this->root_node);
		LOG(message_group::None,Location::NONE,"","Compiling design (CSG Products generation)...");
		this->processEvents();

		// Main CSG evaluation
		this->progresswidget = new ProgressWidget(this);
		connect(this->progresswidget, SIGNAL(requestShow()), this, SLOT(showProgress()));

#ifdef ENABLE_CGAL
			GeometryEvaluator geomevaluator(this->tree);
#else
			// FIXME: Will we support this?
#endif
#ifdef ENABLE_OPENCSG
			CSGTreeEvaluator csgrenderer(this->tree, &geomevaluator);
#endif

		progress_report_prep(this->root_node, report_func, this);
		try {
#ifdef ENABLE_OPENCSG
			this->processEvents();
			this->csgRoot = csgrenderer.buildCSGTree(*root_node);
#endif
			RenderStatistic::printCacheStatistic();
			this->processEvents();
		}
		catch (const ProgressCancelException &) {
			LOG(message_group::None,Location::NONE,"","CSG generation cancelled.");
		}catch(const HardWarningException &){
			LOG(message_group::None,Location::NONE,"","CSG generation cancelled due to hardwarning being enabled.");
		}
		progress_report_fin();
		updateStatusBar(nullptr);

		LOG(message_group::None,Location::NONE,"","Compiling design (CSG Products normalization)...");
		this->processEvents();

		size_t normalizelimit = 2 * Preferences::inst()->getValue("advanced/openCSGLimit").toUInt();
		CSGTreeNormalizer normalizer(normalizelimit);

		if (this->csgRoot) {
			this->normalizedRoot = normalizer.normalize(this->csgRoot);
			if (this->normalizedRoot) {
				this->root_products.reset(new CSGProducts());
				this->root_products->import(this->normalizedRoot);
			}
			else {
				this->root_products.reset();
				LOG(message_group::Warning,Location::NONE,"","CSG normalization resulted in an empty tree");
				this->processEvents();
			}
		}

		const std::vector<shared_ptr<CSGNode> > &highlight_terms = csgrenderer.getHighlightNodes();
		if (highlight_terms.size() > 0) {
			LOG(message_group::None,Location::NONE,"","Compiling highlights (%1$d CSG Trees)...",highlight_terms.size());
			this->processEvents();

			this->highlights_products.reset(new CSGProducts());
			for (unsigned int i = 0; i < highlight_terms.size(); ++i) {
				auto nterm = normalizer.normalize(highlight_terms[i]);
				if (nterm) {
					this->highlights_products->import(nterm);
				}
			}
		}
		else {
			this->highlights_products.reset();
		}

		const auto &background_terms = csgrenderer.getBackgroundNodes();
		if (background_terms.size() > 0) {
			LOG(message_group::None,Location::NONE,"","Compiling background (%1$d CSG Trees)...",background_terms.size());
			this->processEvents();

			this->background_products.reset(new CSGProducts());
			for (unsigned int i = 0; i < background_terms.size(); ++i) {
				auto nterm = normalizer.normalize(background_terms[i]);
				if (nterm) {
					this->background_products->import(nterm);
				}
			}
		}
		else {
			this->background_products.reset();
		}

		if (this->root_products &&
				(this->root_products->size() >
				Preferences::inst()->getValue("advanced/openCSGLimit").toUInt())) {
				LOG(message_group::UI_Warning,Location::NONE,"","Normalized tree has %1$d elements!",this->root_products->size());
				LOG(message_group::UI_Warning,Location::NONE,"","OpenCSG rendering has been disabled.");
		}
#ifdef ENABLE_OPENCSG
		else {
			LOG(message_group::None,Location::NONE,"","Normalized tree has %1$d elements!",
						(this->root_products ? this->root_products->size() : 0));
			this->opencsgRenderer = new OpenCSGRenderer(this->root_products,
																								this->highlights_products,
																								this->background_products);
		}
#endif
		this->thrownTogetherRenderer = new ThrownTogetherRenderer(this->root_products,
																														this->highlights_products,
																														this->background_products);
		LOG(message_group::None,Location::NONE,"","Compile and preview finished.");
		std::chrono::milliseconds ms{this->renderingTime.elapsed()};
		RenderStatistic::printRenderingTime(ms);
		this->processEvents();
	}catch(const HardWarningException&){
		exceptionCleanup();
	}
}

void MainWindow::actionOpen()
{
	auto fileInfoList = UIUtils::openFiles(this);
	for(int i = 0; i < fileInfoList.size(); ++i)
	{
		if (!fileInfoList[i].exists()) {
			return;
		}
		tabManager->open(fileInfoList[i].filePath());
	}
}

void MainWindow::actionNewWindow()
{
	new MainWindow(QStringList());
}

void MainWindow::actionOpenWindow()
{
	auto fileInfoList = UIUtils::openFiles(this);
	for(int i = 0; i < fileInfoList.size(); ++i)
	{
		if (!fileInfoList[i].exists()) {
			return;
		}
		new MainWindow(QStringList(fileInfoList[i].filePath()));
	}
}

void MainWindow::actionOpenRecent()
{
	auto action = qobject_cast<QAction *>(sender());
	tabManager->open(action->data().toString());
}

void MainWindow::clearRecentFiles()
{
	QSettingsCached settings; // already set up properly via main.cpp
	QStringList files;
	settings.setValue("recentFileList", files);

	updateRecentFileActions();
}

void MainWindow::updateRecentFileActions()
{
	auto files = UIUtils::recentFiles();

	for (int i = 0; i < files.size(); ++i) {
		this->actionRecentFile[i]->setText(QFileInfo(files[i]).fileName().replace("&", "&&"));
		this->actionRecentFile[i]->setData(files[i]);
		this->actionRecentFile[i]->setVisible(true);
	}
	for (int i = files.size(); i < UIUtils::maxRecentFiles; ++i) {
		this->actionRecentFile[i]->setVisible(false);
	}
}

void MainWindow::show_examples()
{
	bool found_example = false;

	for (const auto &cat : UIUtils::exampleCategories()) {
		auto examples = UIUtils::exampleFiles(cat);
		auto menu = this->menuExamples->addMenu(gettext(cat.toStdString().c_str()));

		for (const auto &ex : examples) {
			auto openAct = new QAction(ex.fileName().replace("&", "&&"), this);
			connect(openAct, SIGNAL(triggered()), this, SLOT(actionOpenExample()));
			menu->addAction(openAct);
			openAct->setData(ex.canonicalFilePath());
			found_example = true;
		}
	}

	if (!found_example) {
		delete this->menuExamples;
		this->menuExamples = nullptr;
	}
}

void MainWindow::actionOpenExample()
{
	const auto action = qobject_cast<QAction *>(sender());
	if (action) {
		const auto &path = action->data().toString();
		tabManager->open(path);
	}
}

void MainWindow::writeBackup(QFile *file)
{
	// see MainWindow::saveBackup()
	file->resize(0);
	QTextStream writer(file);
	writer.setCodec("UTF-8");
	writer << activeEditor->toPlainText();
	this->parameterWidget->writeBackupFile(file->fileName());

	LOG(message_group::None,Location::NONE,"","Saved backup file: %1$s", file->fileName().toUtf8().constData());
}

void MainWindow::saveBackup()
{
	auto path = PlatformUtils::backupPath();
	if ((!fs::exists(path)) && (!PlatformUtils::createBackupPath())) {
		LOG(message_group::UI_Warning,Location::NONE,"","Cannot create backup path: %1$s",path);
		return;
	}

	auto backupPath = QString::fromLocal8Bit(path.c_str());
	if (!backupPath.endsWith("/")) backupPath.append("/");

	QString basename = "unsaved";
	if (!activeEditor->filepath.isEmpty()) {
		auto fileInfo = QFileInfo(activeEditor->filepath);
		basename = fileInfo.baseName();
	}

	if (!this->tempFile) {
		this->tempFile = new QTemporaryFile(backupPath.append(basename + "-backup-XXXXXXXX.scad"));
	}

	if ((!this->tempFile->isOpen()) && (! this->tempFile->open())) {
		LOG(message_group::UI_Warning,Location::NONE,"","Failed to create backup file");
		return;
	}
	return writeBackup(this->tempFile);
}

void MainWindow::actionSave()
{
	tabManager->save(activeEditor);
}

void MainWindow::actionSaveAs()
{
	tabManager->saveAs(activeEditor);
}

void MainWindow::actionShowLibraryFolder()
{
	auto path = PlatformUtils::userLibraryPath();
	if (!fs::exists(path)) {
		LOG(message_group::UI_Warning,Location::NONE,"","Library path %1$s doesn't exist. Creating",path);
		if (!PlatformUtils::createUserLibraryPath()) {
			LOG(message_group::UI_Error,Location::NONE,"","Cannot create library path: %1$s",path);	
		}
	}
	auto url = QString::fromStdString(path);
	LOG(message_group::None,Location::NONE,"","Opening file browser for %1$s",url.toStdString());
	QDesktopServices::openUrl(QUrl::fromLocalFile(url));
}

void MainWindow::actionReload()
{
	if (checkEditorModified()) {
		fileChangedOnDisk(); // force cached autoReloadId to update
		tabManager->refreshDocument();
	}
}

void MainWindow::copyViewportTranslation()
{
	const auto vpt = qglview->cam.getVpt();
	const QString txt = QString("[ %1, %2, %3 ]")
		.arg(vpt.x(), 0, 'f', 2)
		.arg(vpt.y(), 0, 'f', 2)
		.arg(vpt.z(), 0, 'f', 2);
	QApplication::clipboard()->setText(txt);
}

void MainWindow::copyViewportRotation()
{
	const auto vpr = qglview->cam.getVpr();
	const QString txt = QString("[ %1, %2, %3 ]")
		.arg(vpr.x(), 0, 'f', 2)
		.arg(vpr.y(), 0, 'f', 2)
		.arg(vpr.z(), 0, 'f', 2);
	QApplication::clipboard()->setText(txt);
}

void MainWindow::copyViewportDistance()
{
	const QString txt = QString::number(qglview->cam.zoomValue(), 'f', 2);
	QApplication::clipboard()->setText(txt);
}

void MainWindow::copyViewportFov()
{
	const QString txt = QString::number(qglview->cam.fovValue(), 'f', 2);
	QApplication::clipboard()->setText(txt);
}

QList<double> MainWindow::getTranslation() const
{
	QList<double> ret;
	ret.append(qglview->cam.object_trans.x());
	ret.append(qglview->cam.object_trans.y());
	ret.append(qglview->cam.object_trans.z());
	return ret;
}

QList<double> MainWindow::getRotation() const
{
	QList<double> ret;
	ret.append(qglview->cam.object_rot.x());
	ret.append(qglview->cam.object_rot.y());
	ret.append(qglview->cam.object_rot.z());
	return ret;
}

void MainWindow::hideFind()
{
	find_panel->hide();
	activeEditor->findState = TabManager::FIND_HIDDEN;
	editActionFindNext->setEnabled(false);
	editActionFindPrevious->setEnabled(false);
	this->findInputField->setFindCount(activeEditor->updateFindIndicators(this->findInputField->text(), false));
	this->processEvents();
}

void MainWindow::showFind()
{
	this->findInputField->setFindCount(activeEditor->updateFindIndicators(this->findInputField->text()));
	this->processEvents();
	findTypeComboBox->setCurrentIndex(0);
	replaceInputField->hide();
	replaceButton->hide();
	replaceAllButton->hide();
	//replaceLabel->setVisible(false);
	find_panel->show();
	activeEditor->findState = TabManager::FIND_VISIBLE;
	editActionFindNext->setEnabled(true);
	editActionFindPrevious->setEnabled(true);
	if (!activeEditor->selectedText().isEmpty()) {
		findInputField->setText(activeEditor->selectedText());
	}
	findInputField->setFocus();
	findInputField->selectAll();
}

void MainWindow::findString(QString textToFind)
{
	this->findInputField->setFindCount(activeEditor->updateFindIndicators(textToFind));
	this->processEvents();
	activeEditor->find(textToFind);
}

void MainWindow::showFindAndReplace()
{
	this->findInputField->setFindCount(activeEditor->updateFindIndicators(this->findInputField->text()));
	this->processEvents();
	findTypeComboBox->setCurrentIndex(1);
	replaceInputField->show();
	replaceButton->show();
	replaceAllButton->show();
	//replaceLabel->setVisible(true);
	find_panel->show();
	activeEditor->findState = TabManager::FIND_REPLACE_VISIBLE;
	editActionFindNext->setEnabled(true);
	editActionFindPrevious->setEnabled(true);
	if (!activeEditor->selectedText().isEmpty()) {
		findInputField->setText(activeEditor->selectedText());
	}
	findInputField->setFocus();
	findInputField->selectAll();
}

void MainWindow::selectFindType(int type)
{
	if (type == 0) showFind();
	if (type == 1) showFindAndReplace();
}

void MainWindow::replace()
{
	activeEditor->replaceSelectedText(this->replaceInputField->text());
	activeEditor->find(this->findInputField->text());
}

void MainWindow::replaceAll()
{
	activeEditor->replaceAll(this->findInputField->text(), this->replaceInputField->text());
}

void MainWindow::convertTabsToSpaces()
{
	const auto text = activeEditor->toPlainText();

	QString converted;

	int cnt = 4;
	for (int idx = 0; idx < text.length(); ++idx) {
		auto c = text.at(idx);
		if (c == '\t') {
	    for (; cnt > 0; cnt--) {
				converted.append(' ');
	    }
		} else {
	    converted.append(c);
		}
		if (cnt <= 0 || c == '\n') {
	    cnt = 5;
		}
		cnt--;
	}
	activeEditor->setText(converted);
}

void MainWindow::findNext()
{
	activeEditor->find(this->findInputField->text(), true);
}

void MainWindow::findPrev()
{
	activeEditor->find(this->findInputField->text(), true, true);
}

void MainWindow::useSelectionForFind()
{
	findInputField->setText(activeEditor->selectedText());
}

void MainWindow::updateFindBuffer(QString s)
{
	QApplication::clipboard()->setText(s, QClipboard::FindBuffer);
}

void MainWindow::findBufferChanged()
{
	auto t = QApplication::clipboard()->text(QClipboard::FindBuffer);
	// The convention seems to be to not update the search field if the findbuffer is empty
	if (!t.isEmpty()) {
		findInputField->setText(t);
	}
}

bool MainWindow::event(QEvent* event) {
	if (event->type() == InputEvent::eventType) {
		InputEvent *inputEvent = dynamic_cast<InputEvent *>(event);
		if (inputEvent) {
			inputEvent->deliver(this);
		}
		event->accept();
		return true;
	}
	return QMainWindow::event(event);
}

bool MainWindow::eventFilter(QObject* obj, QEvent *event)
{
	if (obj == find_panel) {
		if (event->type() == QEvent::KeyPress) {
			auto keyEvent = static_cast<QKeyEvent*>(event);
			if (keyEvent->key() == Qt::Key_Escape) {
				this->hideFind();
				return true;
			}
		}
		return false;
	}
	return QMainWindow::eventFilter(obj, event);
}

void MainWindow::updateTemporalVariables()
{
	this->top_ctx->set_variable("$t", Value(this->anim_tval));
	auto camVpt = qglview->cam.getVpt();
	this->top_ctx->set_variable("$vpt", Value(VectorType(camVpt.x(), camVpt.y(), camVpt.z())));
	auto camVpr = qglview->cam.getVpr();
	top_ctx->set_variable("$vpr", Value(VectorType(camVpr.x(), camVpr.y(), camVpr.z())));
	top_ctx->set_variable("$vpd", Value(qglview->cam.zoomValue()));
	top_ctx->set_variable("$vpf", Value(qglview->cam.fovValue()));
}

	/*!
	Returns true if the current document is a file on disk and that file has new content.
	Returns false if a file on disk has disappeared or if we haven't yet saved.
*/
bool MainWindow::fileChangedOnDisk()
{
	if (!activeEditor->filepath.isEmpty()) {
		struct stat st;
		memset(&st, 0, sizeof(struct stat));
		bool valid = (stat(activeEditor->filepath.toLocal8Bit(), &st) == 0);
		// If file isn't there, just return and use current editor text
		if (!valid) return false;

		auto newid = str(boost::format("%x.%x") % st.st_mtime % st.st_size);

		if (newid != activeEditor->autoReloadId) {
			activeEditor->autoReloadId = newid;
			return true;
		}
	}
	return false;
}

/*!
	Returns true if anything was compiled.
*/
void MainWindow::parseTopLevelDocument(bool rebuildParameterWidget)
{
	bool reloadSettings = customizerEditor != activeEditor;
	customizerEditor = nullptr;
	this->parameterWidget->setEnabled(false);
	resetSuppressedMessages();

	this->last_compiled_doc = activeEditor->toPlainText();

	auto fulltext =
		std::string(this->last_compiled_doc.toUtf8().constData()) +
		"\n\x03\n" + commandline_commands;

	auto fnameba = activeEditor->filepath.toLocal8Bit();
	const char* fname = activeEditor->filepath.isEmpty() ? "" : fnameba;
	delete this->parsed_module;
	this->root_module = parse(this->parsed_module, fulltext, fname, fname, false) ? this->parsed_module : nullptr;

	if (this->root_module!=nullptr) {
		if (reloadSettings && !activeEditor->filepath.isEmpty()) {
			this->parameterWidget->readFile(activeEditor->filepath);
		}
		//add parameters as annotation in AST
		CommentParser::collectParameters(fulltext,this->root_module);
		this->parameterWidget->setParameters(this->root_module,rebuildParameterWidget);
		this->parameterWidget->applyParameters(this->root_module);
		customizerEditor = activeEditor;
		this->parameterWidget->setEnabled(true);
		this->activeEditor->setIndicator(this->root_module->indicatorData);
	}
}

void MainWindow::changeParameterWidget()
{
	windowActionHideCustomizer->setVisible(true);
}

void MainWindow::checkAutoReload()
{
	if (!activeEditor->filepath.isEmpty()) {
		actionReloadRenderPreview();
	}
}

void MainWindow::autoReloadSet(bool on)
{
	QSettingsCached settings;
	settings.setValue("design/autoReload",designActionAutoReload->isChecked());
	if (on) {
		autoReloadTimer->start(autoReloadPollingPeriodMS);
	} else {
		autoReloadTimer->stop();
	}
}

bool MainWindow::checkEditorModified()
{
	if (activeEditor->isContentModified()) {
		auto ret = QMessageBox::warning(this, _("Application"),
				_("The document has been modified.\n"
				"Do you really want to reload the file?"),
				QMessageBox::Yes | QMessageBox::No);
		if (ret != QMessageBox::Yes) {
			return false;
		}
	}
	return true;
}

void MainWindow::actionReloadRenderPreview()
{
	if (GuiLocker::isLocked()) return;
	GuiLocker::lock();
	autoReloadTimer->stop();
	setCurrentOutput();

	this->afterCompileSlot = "csgReloadRender";
	this->procevents = true;
	this->top_ctx->set_variable("$preview", Value(true));
	compile(true);
}

void MainWindow::csgReloadRender()
{
	if (this->root_node) compileCSG();

	// Go to non-CGAL view mode
	if (viewActionThrownTogether->isChecked()) {
		viewModeThrownTogether();
	}
	else {
#ifdef ENABLE_OPENCSG
		viewModePreview();
#else
		viewModeThrownTogether();
#endif
	}
	compileEnded();
}

void MainWindow::prepareCompile(const char *afterCompileSlot, bool procevents, bool preview)
{
	autoReloadTimer->stop();
	setCurrentOutput();
	LOG(message_group::None, Location::NONE, "", " ");
	LOG(message_group::None, Location::NONE, "", "Parsing design (AST generation)...");
	this->processEvents();
	this->afterCompileSlot = afterCompileSlot;
	this->procevents = procevents;
	this->top_ctx->set_variable("$preview", Value(preview));
}

void MainWindow::actionRenderPreview(bool rebuildParameterWidget)
{
	static bool preview_requested;

	preview_requested=true;
	if (GuiLocker::isLocked()) return;
	GuiLocker::lock();
	preview_requested=false;

	prepareCompile("csgRender", !viewActionAnimate->isChecked(), true);
	compile(false, false, rebuildParameterWidget);
	if (preview_requested) {
		// if the action was called when the gui was locked, we must request it one more time
		// however, it's not possible to call it directly NOR make the loop
		// it must be called from the mainloop
		QTimer::singleShot(0, this, SLOT(actionRenderPreview()));
	}
}

void MainWindow::csgRender()
{
	if (this->root_node) compileCSG();

	// Go to non-CGAL view mode
	if (viewActionThrownTogether->isChecked()) {
		viewModeThrownTogether();
	}
	else {
#ifdef ENABLE_OPENCSG
		viewModePreview();
#else
		viewModeThrownTogether();
#endif
	}

	if (e_dump->isChecked() && animate_timer->isActive()) {
		if (anim_dumping && anim_dump_start_step == anim_step) {
			anim_dumping=false;
			e_dump->setChecked(false);
		} else {
			if (!anim_dumping) {
				anim_dumping = true;
				anim_dump_start_step = anim_step;
			}
			// Force reading from front buffer. Some configurations will read from the back buffer here.
			glReadBuffer(GL_FRONT);
			QImage img = this->qglview->grabFrameBuffer();
			QString filename = QString("frame%1.png").arg(this->anim_step, 5, 10, QChar('0'));
			img.save(filename, "PNG");
		}
	}

	compileEnded();
}

void MainWindow::action3DPrint()
{
#ifdef ENABLE_3D_PRINTING
	if (GuiLocker::isLocked()) return;
	GuiLocker lock;

	setCurrentOutput();

	//Make sure we can export:
	const unsigned int dim = 3;
	if (!canExport(dim)) return;

	const auto printService = PrintService::inst();
	auto printInitDialog = new PrintInitDialog();
	auto printInitResult = printInitDialog->exec();
	printInitDialog->deleteLater();
	if (printInitResult == QDialog::Rejected) {
		return;
	}

	const auto selectedService = printInitDialog->getResult();
	Preferences::Preferences::inst()->updateGUI();

	switch (selectedService) {
	case print_service_t::PRINT_SERVICE:
		LOG(message_group::None,Location::NONE,"","Sending design to print service %1$s...",printService->getDisplayName().toStdString());
		sendToPrintService();
		break;
	case print_service_t::OCTOPRINT:
		LOG(message_group::None,Location::NONE,"","Sending design to OctoPrint...");
		sendToOctoPrint();
		break;
	default:
		break;
	}
#endif
}

namespace {

ExportInfo createExportInfo(FileFormat format, const QString& exportFilename, const QString& sourceFilePath)
{
	const QFileInfo info(sourceFilePath);

	ExportInfo exportInfo;
	exportInfo.format = format;
	exportInfo.name2open = exportFilename.toLocal8Bit().constData();
	exportInfo.name2display = exportFilename.toUtf8().toStdString();
	exportInfo.sourceFilePath = sourceFilePath.toUtf8().toStdString();
	exportInfo.sourceFileName = info.fileName().toUtf8().toStdString();
	exportInfo.useStdOut = false;
	return exportInfo;
}

}

void MainWindow::sendToOctoPrint()
{
#ifdef ENABLE_3D_PRINTING
	OctoPrint octoPrint;

	if (octoPrint.url().trimmed().isEmpty()) {
		LOG(message_group::Error,Location::NONE,"","OctoPrint connection not configured. Please check preferences.");
		return;
	}

	Settings::Settings *s = Settings::Settings::inst();
	const QString fileFormat = QString::fromStdString(s->get(Settings::Settings::octoPrintFileFormat).toString());
	FileFormat exportFileFormat{FileFormat::STL};
	if (fileFormat == "OFF") {
		exportFileFormat = FileFormat::OFF;
	} else if (fileFormat == "ASCIISTL") {
		exportFileFormat = FileFormat::ASCIISTL;
	} else if (fileFormat == "AMF") {
		exportFileFormat = FileFormat::AMF;
	} else if (fileFormat == "3MF") {
		exportFileFormat = FileFormat::_3MF;
	} else {
		exportFileFormat = FileFormat::STL;
	}

	QTemporaryFile exportFile{QDir::temp().filePath("OpenSCAD.XXXXXX." + fileFormat.toLower())};
	if (!exportFile.open()) {
		LOG(message_group::None,Location::NONE,"","Could not open temporary file.");
		return;
	}
	const QString exportFileName = exportFile.fileName();
	exportFile.close();

	QString userFileName;
	if (activeEditor->filepath.isEmpty()) {
		userFileName = exportFileName;
	} else {
		QFileInfo fileInfo{activeEditor->filepath};
		userFileName = fileInfo.baseName() + "." + fileFormat.toLower();
	}

    ExportInfo exportInfo = createExportInfo(exportFileFormat, exportFileName, activeEditor->filepath);
    exportFileByName(this->root_geom, exportInfo);

	try {
		this->progresswidget = new ProgressWidget(this);
		connect(this->progresswidget, SIGNAL(requestShow()), this, SLOT(showProgress()));
		const QString fileUrl = octoPrint.upload(exportFileName, userFileName, [this](double v) -> bool { return network_progress_func(v); });

		const std::string action = s->get(Settings::Settings::octoPrintAction).toString();
		if (action == "upload") {
			return;
		}

		const QString slicer = QString::fromStdString(s->get(Settings::Settings::octoPrintSlicerEngine).toString());
		const QString profile = QString::fromStdString(s->get(Settings::Settings::octoPrintSlicerProfile).toString());
		octoPrint.slice(fileUrl, slicer, profile, action != "slice", action == "print");
	} catch (const NetworkException& e) {
		LOG(message_group::Error,Location::NONE,"","%1$s",e.getErrorMessage());
	}

	updateStatusBar(nullptr);
#endif
}

void MainWindow::sendToPrintService()
{
#ifdef ENABLE_3D_PRINTING
	//Keeps track of how many times we've exported and tries to create slightly unique filenames.
	//Not mission critical, since non-unique file names are fine for the API, just harder to
	//differentiate between in customer support later.
	static unsigned int printCounter = 0;

	QTemporaryFile exportFile;
	if (!exportFile.open()) {
		LOG(message_group::Error,Location::NONE,"","Could not open temporary file.");
		return;
	}
	const QString exportFilename = exportFile.fileName();

	//Render the stl to a temporary file:
    ExportInfo exportInfo = createExportInfo(FileFormat::STL, exportFilename, activeEditor->filepath);
    exportFileByName(this->root_geom, exportInfo);

	//Create a name that the order process will use to refer to the file. Base it off of the project name
	QString userFacingName = "unsaved.stl";
	if (!activeEditor->filepath.isEmpty()) {
		const QString baseName = QFileInfo(activeEditor->filepath).baseName();
		userFacingName = QString{"%1_%2.stl"}.arg(baseName).arg(printCounter++);
	}

	QFile file(exportFilename);
	if (!file.open(QIODevice::ReadOnly)) {
		LOG(message_group::Error,Location::NONE,"","Unable to open exported STL file.");
		return;
	}
	const QString fileContentBase64 = file.readAll().toBase64();

	if (fileContentBase64.length() > PrintService::inst()->getFileSizeLimit()) {
		const auto msg = QString{_("Exported design exceeds the service upload limit of (%1 MB).")}.arg(PrintService::inst()->getFileSizeLimitMB());
		QMessageBox::warning(this, _("Upload Error"), msg, QMessageBox::Ok);
		LOG(message_group::Error,Location::NONE,"","%1$s",msg.toStdString());
		return;
	}

	//Upload the file to the 3D Printing server and get the corresponding url to see it.
	//The result is put in partUrl.
	try
	{
		this->progresswidget = new ProgressWidget(this);
		connect(this->progresswidget, SIGNAL(requestShow()), this, SLOT(showProgress()));
        const QString partUrl = PrintService::inst()->upload(userFacingName, fileContentBase64, [this](double v) -> bool { return network_progress_func(v); });
		QDesktopServices::openUrl(QUrl{partUrl});
	} catch (const NetworkException& e) {
		LOG(message_group::Error,Location::NONE,"","%1$s",e.getErrorMessage());
    }

	updateStatusBar(nullptr);
#endif
}

#ifdef ENABLE_CGAL

void MainWindow::actionRender()
{
	if (GuiLocker::isLocked()) return;
	GuiLocker::lock();

	prepareCompile("cgalRender", true, false);
	compile(false);
}

void MainWindow::cgalRender()
{
	if (!this->root_module || !this->root_node) {
		compileEnded();
		return;
	}

	this->qglview->setRenderer(nullptr);
	delete this->cgalRenderer;
	this->cgalRenderer = nullptr;
	this->root_geom.reset();

	LOG(message_group::None,Location::NONE,"","Rendering Polygon Mesh using CGAL...");

	this->progresswidget = new ProgressWidget(this);
	connect(this->progresswidget, SIGNAL(requestShow()), this, SLOT(showProgress()));

	progress_report_prep(this->root_node, report_func, this);

	this->cgalworker->start(this->tree);
}

void MainWindow::actionRenderDone(shared_ptr<const Geometry> root_geom)
{
	progress_report_fin();
	std::chrono::milliseconds ms{this->renderingTime.elapsed()};
	RenderStatistic::printCacheStatistic();
	RenderStatistic::printRenderingTime(ms);
	if (root_geom) {
		if (!root_geom->isEmpty()) {
			RenderStatistic().print(*root_geom);
		}
		LOG(message_group::None,Location::NONE,"","Rendering finished.");

		this->root_geom = root_geom;
		this->cgalRenderer = new CGALRenderer(root_geom);
		// Go to CGAL view mode
		if (viewActionWireframe->isChecked()) viewModeWireframe();
		else viewModeSurface();
	}
	else {
		LOG(message_group::UI_Warning,Location::NONE,"","No top level geometry to render");
	}

	updateStatusBar(nullptr);

	if (Preferences::inst()->getValue("advanced/enableSoundNotification").toBool() &&
		Preferences::inst()->getValue("advanced/timeThresholdOnRenderCompleteSound").toUInt() <= ms.count()/1000)
	{
		QSound::play(":sounds/complete.wav");
	}

	renderedEditor = activeEditor;
	activeEditor->contentsRendered = true;
	compileEnded();
}

#endif /* ENABLE_CGAL */

/**
 * Call the mouseselection to determine the id of the clicked-on object.
 * Use the generated ID and try to find it within the list of products
 * And finally move the cursor to the beginning of the selected object in the editor
 */
void MainWindow::selectObject(QPoint mouse)
{
	// selecting without a renderer?!
	if (!this->qglview->renderer) {
		return;
	}
	
	// selecting without select object?!
	if (!this->selector) {
		return;
	}

	// Nothing to select
	if (!this->root_products) {
		return;
	}

	this->qglview->renderer->prepare(true, false, &this->selector->shaderinfo);

	// Update the selector with the right image size
	this->selector->reset(this->qglview);

	// Select the object at mouse coordinates
	int index = this->selector->select(this->qglview->renderer, mouse.x(), mouse.y());
	std::deque<const AbstractNode *> path;
	const AbstractNode *result = this->root_node->getNodeByID(index, path);

	if (result) {
		// Create context menu with the backtrace
		QMenu tracemenu(this);
		std::stringstream ss;
		for (const auto *step : path) {
			// Skip certain node types
			if (step->name() == "root") {
				continue;
			}

			auto location = step->location;
			ss.str("");

			// Check if the path is contained in a library (using parsersettings.h)
			fs::path libpath = get_library_for_path(location.filePath());
			if (!libpath.empty()) {
				// Display the library (without making the window too wide!)
				ss << step->verbose_name() << " (library "
				   << location.fileName().substr(libpath.string().length() + 1) << ":"
				   << location.firstLine() << ")";
			}
			else if (activeEditor->filepath.toStdString() == location.fileName()) {
				ss << step->verbose_name() << " (" << location.filePath().filename().string() << ":"
				   << location.firstLine() << ")";
			}
			else {
				auto relname = boostfs_uncomplete(location.filePath(), fs::path(activeEditor->filepath.toStdString()).parent_path())
				  .generic_string();
				// Set the displayed name relative to the active editor window
				ss << step->verbose_name() << " (" << relname << ":" << location.firstLine() << ")";
			}

			// Prepare the action to be sent
			auto action = tracemenu.addAction(QString::fromStdString(ss.str()));
			if (editorDock->isVisible()) {
				action->setProperty("file", QString::fromStdString(location.fileName()));
				action->setProperty("line", location.firstLine());
				action->setProperty("column", location.firstColumn());

				connect(action, SIGNAL(triggered()), this, SLOT(setCursor()));
			}
		}

		tracemenu.exec(this->qglview->mapToGlobal(mouse));
	}
}

/**
 * Expects the sender to have properties "file", "line" and "column" defined
 */
void MainWindow::setCursor()
{
	QAction *action = qobject_cast<QAction *>(sender());
	if (!action || !action->property("file").isValid() || !action->property("line").isValid() ||
			!action->property("column").isValid()) {
		return;
	}

	auto file = action->property("file").toString();
	auto line = action->property("line").toInt();
	auto column = action->property("column").toInt();

	// Unsaved files do have the pwd as current path, therefore we will not open a new
	// tab on click
	if (!fs::is_directory(fs::path(file.toStdString()))) {
		this->tabManager->open(file);
	}

	// move the cursor, the editor is 0 based whereby location is 1 based
	this->activeEditor->setCursorPosition(line - 1, column - 1);
}

/**
 * Switch version label and progress widget. When switching to the progress
 * widget, the new instance is passed by the caller.
 * In case of resetting back to the version label, nullptr will be passed and
 * multiple calls can happen. So this method must guard against adding the
 * version label multiple times.
 *
 * @param progressWidget a pointer to the progress widget to show or nullptr in
 * case the display should switch back to the version label.
 */
void MainWindow::updateStatusBar(ProgressWidget *progressWidget)
{
	auto sb = this->statusBar();
	if (progressWidget == nullptr) {
		if (this->progresswidget != nullptr) {
			sb->removeWidget(this->progresswidget);
			delete this->progresswidget;
			this->progresswidget = nullptr;
		}
		if (versionLabel == nullptr) {
			versionLabel = new QLabel("OpenSCAD " + QString::fromStdString(openscad_displayversionnumber));
			sb->addPermanentWidget(this->versionLabel);
		}
	} else {
		if (this->versionLabel != nullptr) {
			sb->removeWidget(this->versionLabel);
			delete this->versionLabel;
			this->versionLabel = nullptr;
		}
		sb->addPermanentWidget(progressWidget);
	}
}

void MainWindow::exceptionCleanup(){
	LOG(message_group::None,Location::NONE,"","Execution aborted");
	LOG(message_group::None,Location::NONE,""," ");
	GuiLocker::unlock();
	if (designActionAutoReload->isChecked()) autoReloadTimer->start();
}

void MainWindow::actionDisplayAST()
{
	setCurrentOutput();
	auto e = new QTextEdit(this);
	e->setAttribute(Qt::WA_DeleteOnClose);
	e->setWindowFlags(Qt::Window);
	e->setTabStopWidth(tabStopWidth);
	e->setWindowTitle("AST Dump");
	e->setReadOnly(true);
	if (root_module) {
		e->setPlainText(QString::fromStdString(root_module->dump("")));
	} else {
		e->setPlainText("No AST to dump. Please try compiling first...");
	}
	e->resize(600, 400);
	e->show();
	clearCurrentOutput();
}

void MainWindow::actionDisplayCSGTree()
{
	setCurrentOutput();
	auto e = new QTextEdit(this);
	e->setAttribute(Qt::WA_DeleteOnClose);
	e->setWindowFlags(Qt::Window);
	e->setTabStopWidth(tabStopWidth);
	e->setWindowTitle("CSG Tree Dump");
	e->setReadOnly(true);
	if (this->root_node) {
		e->setPlainText(QString::fromStdString(this->tree.getString(*this->root_node, "  ")));
	} else {
		e->setPlainText("No CSG to dump. Please try compiling first...");
	}
	e->resize(600, 400);
	e->show();
	clearCurrentOutput();
}

void MainWindow::actionDisplayCSGProducts()
{
	std::string NA("N/A");
	setCurrentOutput();
	auto e = new QTextEdit(this);
	e->setAttribute(Qt::WA_DeleteOnClose);
	e->setWindowFlags(Qt::Window);
	e->setTabStopWidth(tabStopWidth);
	e->setWindowTitle("CSG Products Dump");
	e->setReadOnly(true);
	e->setPlainText(QString("\nCSG before normalization:\n%1\n\n\nCSG after normalization:\n%2\n\n\nCSG rendering chain:\n%3\n\n\nHighlights CSG rendering chain:\n%4\n\n\nBackground CSG rendering chain:\n%5\n")

	.arg(QString::fromStdString(this->csgRoot ? this->csgRoot->dump() : NA),
		QString::fromStdString(this->normalizedRoot ? this->normalizedRoot->dump() : NA),
		QString::fromStdString(this->root_products ? this->root_products->dump() : NA),
		QString::fromStdString(this->highlights_products ? this->highlights_products->dump() : NA),
		QString::fromStdString(this->background_products ? this->background_products->dump() : NA)));

	e->resize(600, 400);
	e->show();
	clearCurrentOutput();
}

void MainWindow::actionCheckValidity()
{
	if (GuiLocker::isLocked()) return;
	GuiLocker lock;
#ifdef ENABLE_CGAL
	setCurrentOutput();

	if (!this->root_geom) {
		LOG(message_group::None,Location::NONE,"","Nothing to validate! Try building first (press F6).");
		clearCurrentOutput();
		return;
	}

	if (this->root_geom->getDimension() != 3) {
		LOG(message_group::None,Location::NONE,"","Current top level object is not a 3D object.");
		clearCurrentOutput();
		return;
	}

	bool valid = false;
	shared_ptr<const CGAL_Nef_polyhedron> N;
	if (auto ps = dynamic_cast<const PolySet *>(this->root_geom.get())) {
		N.reset(CGALUtils::createNefPolyhedronFromGeometry(*ps));
	}
	if (N || (N = dynamic_pointer_cast<const CGAL_Nef_polyhedron>(this->root_geom))) {
		valid = N->p3 ? const_cast<CGAL_Nef_polyhedron3&>(*N->p3).is_valid() : false;
	}
	LOG(message_group::None,Location::NONE,"","Valid:      %1$6s",(valid ? "yes" : "no"));
	clearCurrentOutput();
#endif /* ENABLE_CGAL */
}

//Returns if we can export (true) or not(false) (bool)
//Separated into it's own function for re-use.
bool MainWindow::canExport(unsigned int dim)
{
	if (!this->root_geom) {
		LOG(message_group::Error,Location::NONE,"","Nothing to export! Try rendering first (press F6)");
		clearCurrentOutput();
		return false;
	}

	// editor has changed since last render
	if (!activeEditor->contentsRendered) {
		auto ret = QMessageBox::warning(this, "Application",
				"The current tab has been modified since its last render (F6).\n"
				"Do you really want to export the previous content?",
				QMessageBox::Yes | QMessageBox::No);
		if (ret != QMessageBox::Yes) {
			return false;
		}
	}

	// other tab contents most recently rendered
	if(renderedEditor != activeEditor) {
		auto ret = QMessageBox::warning(this, "Application",
				"The rendered data is of different tab.\n"
				"Do you really want to export the another tab's content?",
				QMessageBox::Yes | QMessageBox::No);
		if (ret != QMessageBox::Yes) {
			return false;
		}
	}

	if (this->root_geom->getDimension() != dim) {
		LOG(message_group::UI_Error,Location::NONE,"","Current top level object is not a %1$dD object.",dim);
		clearCurrentOutput();
		return false;
	}

	if (this->root_geom->isEmpty()) {
		LOG(message_group::UI_Error,Location::NONE,"","Current top level object is empty.");
		clearCurrentOutput();
		return false;
	}

	auto N = dynamic_cast<const CGAL_Nef_polyhedron *>(this->root_geom.get());
	if (N && !N->p3->is_simple()) {
		LOG(message_group::UI_Warning,Location::NONE,"","Object may not be a valid 2-manifold and may need repair! See https://en.wikibooks.org/wiki/OpenSCAD_User_Manual/STL_Import_and_Export");
	}

	return true;
}

#ifdef ENABLE_CGAL
void MainWindow::actionExport(FileFormat format, const char *type_name, const char *suffix, unsigned int dim)
#else
	void MainWindow::actionExport(FileFormat, QString, QString, unsigned int, QString)
#endif
{
    //Setting filename skips the file selection dialog and uses the path provided instead.

	if (GuiLocker::isLocked()) return;
	GuiLocker lock;
#ifdef ENABLE_CGAL
	setCurrentOutput();

	//Return if something is wrong and we can't export.
	if (! canExport(dim))
		return;
	auto title = QString(_("Export %1 File")).arg(type_name);
	auto filter = QString(_("%1 Files (*%2)")).arg(type_name, suffix);
	auto exportFilename = QFileDialog::getSaveFileName(this, title, exportPath(suffix), filter);
	if (exportFilename.isEmpty()) {
		clearCurrentOutput();
		return;
	}
	this->export_paths[suffix] = exportFilename;

    ExportInfo exportInfo = createExportInfo(format, exportFilename, activeEditor->filepath);
    exportFileByName(this->root_geom, exportInfo);

	fileExportedMessage(type_name, exportFilename);
	clearCurrentOutput();
#endif /* ENABLE_CGAL */
}

void MainWindow::actionExportSTL()
{
  const auto *s = Settings::Settings::inst();
  if (s->get(Settings::Settings::exportUseAsciiSTL).toBool()) {
	  actionExport(FileFormat::ASCIISTL, "ASCIISTL", ".stl", 3);
  }
  else {
	  actionExport(FileFormat::STL, "STL", ".stl", 3);
  }
}

void MainWindow::actionExport3MF()
{
	actionExport(FileFormat::_3MF, "3MF", ".3mf", 3);
}

void MainWindow::actionExportOFF()
{
	actionExport(FileFormat::OFF, "OFF", ".off", 3);
}

void MainWindow::actionExportAMF()
{
	actionExport(FileFormat::AMF, "AMF", ".amf", 3);
}

void MainWindow::actionExportDXF()
{
	actionExport(FileFormat::DXF, "DXF", ".dxf", 2);
}

void MainWindow::actionExportSVG()
{
	actionExport(FileFormat::SVG, "SVG", ".svg", 2);
}

void MainWindow::actionExportPDF()
{
    actionExport(FileFormat::PDF, "PDF", ".pdf", 2);
}

void MainWindow::actionExportCSG()
{
	setCurrentOutput();

	if (!this->root_node) {
		LOG(message_group::Error,Location::NONE,"","Nothing to export. Please try compiling first.");
		clearCurrentOutput();
		return;
	}
	const auto suffix = ".csg";
	auto csg_filename = QFileDialog::getSaveFileName(this,
		_("Export CSG File"), exportPath(suffix), _("CSG Files (*.csg)"));

	if (csg_filename.isEmpty()) {
		clearCurrentOutput();
		return;
	}

	std::ofstream fstream(csg_filename.toLocal8Bit());
	if (!fstream.is_open()) {
		LOG(message_group::None,Location::NONE,"","Can't open file \"%1$s\" for export",csg_filename.toLocal8Bit().constData());
	}
	else {
		fstream << this->tree.getString(*this->root_node, "\t") << "\n";
		fstream.close();
		fileExportedMessage("CSG", csg_filename);
		this->export_paths[suffix] = csg_filename;
	}

	clearCurrentOutput();
}

void MainWindow::actionExportImage()
{
	// Grab first to make sure dialog box isn't part of the grabbed image
	qglview->grabFrame();
	const auto suffix = ".png";
	auto img_filename = QFileDialog::getSaveFileName(this,
			_("Export Image"),  exportPath(suffix), _("PNG Files (*.png)"));
	if (!img_filename.isEmpty()) {
		qglview->save(img_filename.toLocal8Bit().constData());
		this->export_paths[suffix] = img_filename;
		setCurrentOutput();
		fileExportedMessage("PNG", img_filename);
		clearCurrentOutput();
	}
}

void MainWindow::actionCopyViewport()
{
	const auto &image = qglview->grabFrame();
	auto clipboard = QApplication::clipboard();
	clipboard->setImage(image);
}

void MainWindow::actionFlushCaches()
{
	GeometryCache::instance()->clear();
#ifdef ENABLE_CGAL
	CGALCache::instance()->clear();
#endif
	dxf_dim_cache.clear();
	dxf_cross_cache.clear();
	ModuleCache::instance()->clear();
    
    setCurrentOutput();
    LOG(message_group::None,Location::NONE,"","Caches Flushed");
}

void MainWindow::viewModeActionsUncheck()
{
	viewActionPreview->setChecked(false);
#ifdef ENABLE_CGAL
	viewActionSurfaces->setChecked(false);
	viewActionWireframe->setChecked(false);
#endif
	viewActionThrownTogether->setChecked(false);
}

#ifdef ENABLE_OPENCSG

/*!
	Go to the OpenCSG view mode.
	Falls back to thrown together mode if OpenCSG is not available
*/
void MainWindow::viewModePreview()
{
	if (this->qglview->hasOpenCSGSupport()) {
		viewModeActionsUncheck();
		viewActionPreview->setChecked(true);
		this->qglview->setRenderer(this->opencsgRenderer ? (Renderer *)this->opencsgRenderer : (Renderer *)this->thrownTogetherRenderer);
		this->qglview->updateColorScheme();
		this->qglview->updateGL();
	} else {
		viewModeThrownTogether();
	}
}

#endif /* ENABLE_OPENCSG */

#ifdef ENABLE_CGAL

void MainWindow::viewModeSurface()
{
	viewModeActionsUncheck();
	viewActionSurfaces->setChecked(true);
	this->qglview->setShowFaces(true);
	this->qglview->setRenderer(this->cgalRenderer);
	this->qglview->updateColorScheme();
	this->qglview->updateGL();
}

void MainWindow::viewModeWireframe()
{
	viewModeActionsUncheck();
	viewActionWireframe->setChecked(true);
	this->qglview->setShowFaces(false);
	this->qglview->setRenderer(this->cgalRenderer);
	this->qglview->updateColorScheme();
	this->qglview->updateGL();
}

#endif /* ENABLE_CGAL */

void MainWindow::viewModeThrownTogether()
{
	viewModeActionsUncheck();
	viewActionThrownTogether->setChecked(true);
	this->qglview->setRenderer(this->thrownTogetherRenderer);
	this->qglview->updateColorScheme();
	this->qglview->updateGL();
}

void MainWindow::viewModeShowEdges()
{
	QSettingsCached settings;
	settings.setValue("view/showEdges",viewActionShowEdges->isChecked());
	this->qglview->setShowEdges(viewActionShowEdges->isChecked());
	this->qglview->updateGL();
}

void MainWindow::viewModeShowAxes()
{
	bool showaxes = viewActionShowAxes->isChecked();
	QSettingsCached settings;
	settings.setValue("view/showAxes", showaxes);
	this->viewActionShowScaleProportional->setEnabled(showaxes);
	this->qglview->setShowAxes(showaxes);
	this->qglview->updateGL();
}

void MainWindow::viewModeShowCrosshairs()
{
	QSettingsCached settings;
	settings.setValue("view/showCrosshairs",viewActionShowCrosshairs->isChecked());
	this->qglview->setShowCrosshairs(viewActionShowCrosshairs->isChecked());
	this->qglview->updateGL();
}

void MainWindow::viewModeShowScaleProportional()
{
	QSettingsCached settings;
	settings.setValue("view/showScaleProportional",viewActionShowScaleProportional->isChecked());
	this->qglview->setShowScaleProportional(viewActionShowScaleProportional->isChecked());
	this->qglview->updateGL();
}

void MainWindow::viewModeAnimate()
{
	if (viewActionAnimate->isChecked()) {
		animate_panel->show();
		actionRenderPreview();
		updatedAnimFps();
	} else {
		animate_panel->hide();
		animate_timer->stop();
	}
}

bool MainWindow::isEmpty()
{
	return activeEditor->toPlainText().isEmpty();
}

void MainWindow::animateUpdateDocChanged()
{
	auto current_doc = activeEditor->toPlainText();
	if (current_doc != last_compiled_doc) {
		animateUpdate();
	}
}

void MainWindow::animateUpdate()
{
	if (animate_panel->isVisible()) {
		bool fps_ok;
		double fps = this->e_fps->text().toDouble(&fps_ok);
		if (fps_ok && fps <= 0 && !animate_timer->isActive()) {
			animate_timer->stop();
			animate_timer->setSingleShot(true);
			animate_timer->setInterval(50);
			animate_timer->start();
		}
	}
}

void MainWindow::viewAngleTop()
{
	qglview->cam.object_rot << 90,0,0;
	this->qglview->updateGL();
}

void MainWindow::viewAngleBottom()
{
	qglview->cam.object_rot << 270,0,0;
	this->qglview->updateGL();
}

void MainWindow::viewAngleLeft()
{
	qglview->cam.object_rot << 0,0,90;
	this->qglview->updateGL();
}

void MainWindow::viewAngleRight()
{
	qglview->cam.object_rot << 0,0,270;
	this->qglview->updateGL();
}

void MainWindow::viewAngleFront()
{
	qglview->cam.object_rot << 0,0,0;
	this->qglview->updateGL();
}

void MainWindow::viewAngleBack()
{
	qglview->cam.object_rot << 0,0,180;
	this->qglview->updateGL();
}

void MainWindow::viewAngleDiagonal()
{
	qglview->cam.object_rot << 35,0,-25;
	this->qglview->updateGL();
}

void MainWindow::viewCenter()
{
	qglview->cam.object_trans << 0,0,0;
	this->qglview->updateGL();
}

void MainWindow::viewPerspective()
{
	QSettingsCached settings;
	settings.setValue("view/orthogonalProjection",false);
	viewActionPerspective->setChecked(true);
	viewActionOrthogonal->setChecked(false);
	this->qglview->setOrthoMode(false);
	this->qglview->updateGL();
}

void MainWindow::viewOrthogonal()
{
	QSettingsCached settings;
	settings.setValue("view/orthogonalProjection",true);
	viewActionPerspective->setChecked(false);
	viewActionOrthogonal->setChecked(true);
	this->qglview->setOrthoMode(true);
	this->qglview->updateGL();
}

void MainWindow::viewTogglePerspective()
{
	QSettingsCached settings;
	if (settings.value("view/orthogonalProjection").toBool()) {
		viewPerspective();
	} else {
		viewOrthogonal();
	}
}
void MainWindow::viewResetView()
{
	this->qglview->resetView();
	this->qglview->updateGL();
}

void MainWindow::viewAll()
{
	this->qglview->viewAll();
	this->qglview->updateGL();
}

void MainWindow::on_editorDock_visibilityChanged(bool)
{
	changedTopLevelEditor(editorDock->isFloating());
	tabToolBar->setVisible((tabCount > 1) && editorDock->isVisible());

	if (editorDock->isVisible()) viewerToolBar->removeAction(this->fileActionExportSTL);
	else{
		 QAction *beforeAction = viewerToolBar->actions().at(2);
		 viewerToolBar->insertAction(beforeAction, this->fileActionExportSTL);
	 }

}

void MainWindow::on_consoleDock_visibilityChanged(bool)
{
	changedTopLevelConsole(consoleDock->isFloating());
}

void MainWindow::on_parameterDock_visibilityChanged(bool)
{
    parameterTopLevelChanged(parameterDock->isFloating());
}

void MainWindow::on_errorLogDock_visibilityChanged(bool)
{
    errorLogTopLevelChanged(parameterDock->isFloating());
}

void MainWindow::changedTopLevelEditor(bool topLevel)
{
	setDockWidgetTitle(editorDock, QString(_("Editor")), topLevel);
}

void MainWindow::editorTopLevelChanged(bool topLevel)
{
	setDockWidgetTitle(editorDock, QString(_("Editor")), topLevel);
	if(topLevel)
	{
		this->removeToolBar(tabToolBar);
		((QVBoxLayout *)editorDockContents->layout())->insertWidget(0, tabToolBar);
	}
	else
	{
		editorDockContents->layout()->removeWidget(tabToolBar);
		this->addToolBar(tabToolBar);
	}
	tabToolBar->setVisible((tabCount > 1) && editorDock->isVisible());
}

void MainWindow::changedTopLevelConsole(bool topLevel)
{
	setDockWidgetTitle(consoleDock, QString(_("Console")), topLevel);
}

void MainWindow::consoleTopLevelChanged(bool topLevel)
{
	setDockWidgetTitle(consoleDock, QString(_("Console")), topLevel);

    Qt::WindowFlags flags = (consoleDock->windowFlags() & ~Qt::WindowType_Mask) | Qt::Window;
	if(topLevel)
	{
		consoleDock->setWindowFlags(flags);
		consoleDock->show();
	}
}

void MainWindow::parameterTopLevelChanged(bool topLevel)
{
    setDockWidgetTitle(parameterDock, QString(_("Customizer")), topLevel);
}

void MainWindow::changedTopLevelErrorLog(bool topLevel)
{
	setDockWidgetTitle(errorLogDock, QString(_("Error-Log")), topLevel);
}

void MainWindow::errorLogTopLevelChanged(bool topLevel)
{
	setDockWidgetTitle(errorLogDock, QString(_("Error-Log")), topLevel);

    Qt::WindowFlags flags = (errorLogDock->windowFlags() & ~Qt::WindowType_Mask) | Qt::Window;
	if(topLevel)
	{
		errorLogDock->setWindowFlags(flags);
		errorLogDock->show();
	}
}

void MainWindow::setDockWidgetTitle(QDockWidget *dockWidget, QString prefix, bool topLevel)
{
	QString title(prefix);
	if (topLevel) {
		const QFileInfo fileInfo(activeEditor->filepath);
		QString fname = _("Untitled.scad");
		if(!fileInfo.fileName().isEmpty())
			fname = fileInfo.fileName();
		title += " (" + fname.replace("&", "&&") + ")";
	}
	dockWidget->setWindowTitle(title);
}

void MainWindow::hideEditorToolbar()
{
	QSettingsCached settings;
    bool shouldHide = viewActionHideEditorToolBar->isChecked();
    settings.setValue("view/hideEditorToolbar", shouldHide);

	if (shouldHide) {
		editortoolbar->hide();
	} else {
		editortoolbar->show();
	}
}

void MainWindow::hide3DViewToolbar()
{
    QSettingsCached settings;
    bool shouldHide = viewActionHide3DViewToolBar->isChecked();
    settings.setValue("view/hide3DViewToolbar", shouldHide);

    if (shouldHide) {
        viewerToolBar->hide();
    } else {
        viewerToolBar->show();
    }
}

void MainWindow::showLink(const QString link)
{
	if (link == "#console") {
		showConsole();
	} else if (link == "#errorlog") {
		showErrorLog();
	}
}

void MainWindow::showEditor()
{
	windowActionHideEditor->setChecked(false);
	hideEditor();
	editorDock->raise();
	tabManager->setFocus();
}

void MainWindow::hideEditor()
{
	auto e = (ScintillaEditor *) this->activeEditor;
	if (windowActionHideEditor->isChecked()) {
		// Workaround manually disabling interactions with editor by setting it
		// to read-only when not being shown.  This is an upstream bug from Qt
		// (tracking ticket: https://bugreports.qt.io/browse/QTBUG-82939) and
		// may eventually get resolved at which point this bit and the stuff in
		// the else should be removed. Currently known to affect 5.14.1 and 5.15.0
		e->qsci->setReadOnly(true);
		e->setupAutoComplete(true);
		editorDock->close();
	} else {
		e->qsci->setReadOnly(false);
		e->setupAutoComplete(false);
		editorDock->show();
	}
}

void MainWindow::showConsole()
{
	windowActionHideConsole->setChecked(false);
	frameCompileResult->hide();
	consoleDock->show();
	consoleDock->raise();
	console->setFocus();
}

void MainWindow::hideConsole()
{
	if (windowActionHideConsole->isChecked()) {
		consoleDock->hide();
	} else {
		consoleDock->show();
	}
}

void MainWindow::showErrorLog()
{
	windowActionHideErrorLog->setChecked(false);
	frameCompileResult->hide();
	errorLogDock->show();
	errorLogDock->raise();
	errorLogWidget->logTable->setFocus();
}

void MainWindow::hideErrorLog()
{
	if (windowActionHideErrorLog->isChecked()) {
		errorLogDock->hide();
	} else {
		errorLogDock->show();
	}
}

void MainWindow::showParameters()
{
	windowActionHideCustomizer->setChecked(false);
	parameterDock->show();
	parameterDock->raise();
	parameterWidget->scrollArea->setFocus();
}

void MainWindow::hideParameters()
{
	if (windowActionHideCustomizer->isChecked()) {
		parameterDock->hide();
	} else {
		parameterDock->show();
	}
}

void MainWindow::on_windowActionSelectEditor_triggered()
{
	showEditor();
}

void MainWindow::on_windowActionSelectConsole_triggered()
{
	showConsole();
}

void MainWindow::on_windowActionSelectErrorLog_triggered()
{
	showErrorLog();
}

void MainWindow::on_windowActionSelectCustomizer_triggered()
{
	showParameters();
}

void MainWindow::on_windowActionNextWindow_triggered()
{
	activateWindow(1);
}

void MainWindow::on_windowActionPreviousWindow_triggered()
{
	activateWindow(-1);
}

void MainWindow::on_editActionInsertTemplate_triggered()
{
	activeEditor->displayTemplates();
}

void MainWindow::activateWindow(int offset)
{
	const std::array<DockFocus, 4> docks = {{
		{ editorDock, &MainWindow::on_windowActionSelectEditor_triggered },
		{ consoleDock, &MainWindow::on_windowActionSelectConsole_triggered },
		{ errorLogDock, &MainWindow::on_windowActionSelectErrorLog_triggered },
		{ parameterDock, &MainWindow::on_windowActionSelectCustomizer_triggered },
	}};

	const int cnt = docks.size();
	const auto focusWidget = QApplication::focusWidget();
	for (auto widget = focusWidget;widget != nullptr;widget = widget->parentWidget()) {
		for (int idx = 0;idx < cnt;++idx) {
			if (widget == docks.at(idx).widget) {
				for (int o = 1;o < cnt;++o) {
					const int target = (cnt + idx + o * offset) % cnt;
					const auto dock = docks.at(target);
					if (dock.widget->isVisible()) {
						dock.focus(this);
						return;
					}
				}
			}
		}
	}
}

void MainWindow::dragEnterEvent(QDragEnterEvent *event)
{
	if (event->mimeData()->hasUrls()) {
		event->acceptProposedAction();
	}
}

void MainWindow::dropEvent(QDropEvent *event)
{
	setCurrentOutput();
	const QList<QUrl> urls = event->mimeData()->urls();
	for (int i = 0; i < urls.size(); ++i) {
		handleFileDrop(urls[i]);
	}
	clearCurrentOutput();
}

void MainWindow::handleFileDrop(const QUrl& url)
{
	if (url.scheme() != "file") return;
	const auto fileName = url.toLocalFile();
	const auto fileInfo = QFileInfo{fileName};
	const auto suffix = fileInfo.suffix().toLower();
	const auto cmd = knownFileExtensions[suffix];
	if (cmd.isEmpty()) {
		tabManager->open(fileName);
	} else {
		activeEditor->insert(cmd.arg(fileName));
	}
}

void MainWindow::helpAbout()
{
	qApp->setWindowIcon(QApplication::windowIcon());
	auto dialog = new AboutDialog(this);
	dialog->exec();
	dialog->deleteLater();
}

void MainWindow::helpHomepage()
{
	UIUtils::openHomepageURL();
}

void MainWindow::helpManual()
{
	UIUtils::openUserManualURL();
}

void MainWindow::helpCheatSheet()
{
	UIUtils::openCheatSheetURL();
}

void MainWindow::helpLibrary()
{
	if (!this->library_info_dialog) {
		QString rendererInfo(qglview->getRendererInfo().c_str());
		auto dialog = new LibraryInfoDialog(rendererInfo);
		this->library_info_dialog = dialog;
	}
	this->library_info_dialog->show();
}

void MainWindow::helpFontInfo()
{
	if (!this->font_list_dialog) {
		auto dialog = new FontListDialog();
		this->font_list_dialog = dialog;
	}
	this->font_list_dialog->update_font_list();
	this->font_list_dialog->show();
}

void MainWindow::closeEvent(QCloseEvent *event)
{
	if (tabManager->shouldClose()) {
		// Disable invokeMethod calls for consoleOutput during shutdown,
		// otherwise will segfault if echos are in progress.
		hideCurrentOutput(); 

		QSettingsCached settings;
		settings.setValue("window/size", size());
		settings.setValue("window/position", pos());
		settings.setValue("window/state", saveState());
		if (this->tempFile) {
			delete this->tempFile;
			this->tempFile = nullptr;
		}
		for (auto dock : findChildren<Dock *>()) {
			dock->disableSettingsUpdate();
		}
		event->accept();
	} else {
		event->ignore();
	}
}

void MainWindow::preferences()
{
	Preferences::inst()->show();
	Preferences::inst()->activateWindow();
	Preferences::inst()->raise();
}

void MainWindow::setColorScheme(const QString &scheme)
{
	RenderSettings::inst()->colorscheme = scheme.toStdString();
	this->qglview->setColorScheme(scheme.toStdString());
	this->qglview->updateGL();
}

void MainWindow::setFont(const QString &family, uint size)
{
	QFont font;
	if (!family.isEmpty()) font.setFamily(family);
	else font.setFixedPitch(true);
	if (size > 0)	font.setPointSize(size);
	font.setStyleHint(QFont::TypeWriter);
	activeEditor->setFont(font);
}

void MainWindow::quit()
{
	QCloseEvent ev;
	QApplication::sendEvent(QApplication::instance(), &ev);
	if (ev.isAccepted()) QApplication::instance()->quit();
  // FIXME: Cancel any CGAL calculations
#ifdef Q_OS_MAC
	CocoaUtils::endApplication();
#endif
}

void MainWindow::consoleOutput(const Message &msgObj, void *userdata)
{
	// Invoke the method in the main thread in case the output
	// originates in a worker thread.
	auto thisp = static_cast<MainWindow*>(userdata);
	QMetaObject::invokeMethod(thisp, "consoleOutput", Q_ARG(Message, msgObj));
}

void MainWindow::consoleOutput(const Message &msgObj)
{
	this->console->addMessage(msgObj);
	if (msgObj.group==message_group::Warning || msgObj.group==message_group::Deprecated) {
		++this->compileWarnings;
	} else if (msgObj.group==message_group::Error) {
		++this->compileErrors;
	}
	// FIXME: scad parsing/evaluation should be done on separate thread so as not to block the gui.
	// Then processEvents should no longer be needed here.
	this->processEvents(); 
	if (consoleUpdater && !consoleUpdater->isActive()) {
		consoleUpdater->start(50); // Limit console updates to 20 FPS
	}
}

void MainWindow::consoleOutputRaw(const QString& html)
{
	this->console->addHtml(html);
	this->processEvents();
}

void MainWindow::errorLogOutput(const Message &log_msg, void *userdata)
{
	auto thisp = static_cast<MainWindow*>(userdata);
	QMetaObject::invokeMethod(thisp, "errorLogOutput", Q_ARG(Message, log_msg));
}

void MainWindow::errorLogOutput(const Message &log_msg)
{
	this->errorLogWidget->toErrorLog(log_msg);
}

void MainWindow::setCurrentOutput()
{
	set_output_handler(&MainWindow::consoleOutput, &MainWindow::errorLogOutput, this);
}

void MainWindow::hideCurrentOutput()
{
	set_output_handler(&MainWindow::noOutputConsole, &MainWindow::noOutputErrorLog, this);
}

void MainWindow::clearCurrentOutput()
{
	set_output_handler(nullptr, nullptr, nullptr);
}

void MainWindow::openCSGSettingsChanged()
{
#ifdef ENABLE_OPENCSG
	OpenCSG::setOption(OpenCSG::AlgorithmSetting, Preferences::inst()->getValue("advanced/forceGoldfeather").toBool() ?
	OpenCSG::Goldfeather : OpenCSG::Automatic);
#endif
}

void MainWindow::processEvents()
{
	if (this->procevents) QApplication::processEvents();
}

QString MainWindow::exportPath(const char *suffix) {
	QString path;
	auto path_it = this->export_paths.find(suffix);
	if(path_it != export_paths.end())
	{
		path = QFileInfo(path_it->second).absolutePath() + QString("/");
		if(activeEditor->filepath.isEmpty())
			path += QString(_("Untitled")) + suffix;
		else
			path += QFileInfo(activeEditor->filepath).completeBaseName() + suffix;
	}
	else
	{
		if(activeEditor->filepath.isEmpty())
			path = QString(PlatformUtils::userDocumentsPath().c_str()) + QString("/") + QString(_("Untitled")) + suffix;
		else {
			auto info = QFileInfo(activeEditor->filepath);
			path = info.absolutePath() + QString("/") + info.completeBaseName() + suffix;
		}
	}
	return path;
}

void MainWindow::jumpToLine(int line,int col)
{
	this->activeEditor->setCursorPosition(line, col);
}<|MERGE_RESOLUTION|>--- conflicted
+++ resolved
@@ -1185,13 +1185,8 @@
 
 		ContextHandle<FileContext> filectx{Context::create<FileContext>(top_ctx.ctx)};
 		this->absolute_root_node = this->root_module->instantiateWithFileContext(filectx.ctx, &this->root_inst, nullptr);
-<<<<<<< HEAD
-		this->qglview->cam.updateView(filectx.ctx);
-
-=======
 		this->qglview->cam.updateView(filectx.ctx, false);
 		
->>>>>>> 99cae25e
 		if (this->absolute_root_node) {
 			// Do we have an explicit root node (! modifier)?
 			const Location *nextLocation = nullptr;
