--- conflicted
+++ resolved
@@ -602,8 +602,8 @@
 		viewerToolBar->insertAction(beforeAction, this->fileActionExportSTL);
 	}
 
-  this->selector = std::unique_ptr<MouseSelector>(new MouseSelector(this->qglview));
-}
+  	this->selector = std::unique_ptr<MouseSelector>(new MouseSelector(this->qglview));
+  }
 
 void MainWindow::openFileFromPath(QString path,int line)
 {
@@ -1288,7 +1288,7 @@
 #ifdef ENABLE_OPENCSG
 		else {
 			LOG(message_group::None,Location::NONE,"","Normalized tree has %1$d elements!",
-				(this->root_products ? this->root_products->size() : 0));
+						(this->root_products ? this->root_products->size() : 0));
 			this->opencsgRenderer = new OpenCSGRenderer(this->root_products,
 																								this->highlights_products,
 																								this->background_products,
@@ -1673,57 +1673,12 @@
 	auto camVpt = qglview->cam.getVpt();
 	this->top_ctx->set_variable("$vpt", Value(VectorType(camVpt.x(), camVpt.y(), camVpt.z())));
 	auto camVpr = qglview->cam.getVpr();
-<<<<<<< HEAD
 	top_ctx->set_variable("$vpr", Value(VectorType(camVpr.x(), camVpr.y(), camVpr.z())));
 	top_ctx->set_variable("$vpd", Value(qglview->cam.zoomValue()));
-}
-
-
-/*!
- * Update the viewport camera by evaluating the special variables. If they
- * are assigned on top-level, the values are used to change the camera
- * rotation, translation and distance.
- */
-void MainWindow::updateCamera(const std::shared_ptr<FileContext> ctx)
-{
-	double x, y, z;
-	const auto &vpr = ctx->lookup_variable("$vpr");
-	if (vpr.getVec3(x, y, z, 0.0)){
-		qglview->cam.setVpr(x, y, z);
-	}else{
-		PRINTB("UI-WARNING: Unable to convert $vpr=%s to a vec3 or vec2 of numbers", vpr.toEchoString());
-	}
-
-	const auto &vpt = ctx->lookup_variable("$vpt");
-	if (vpt.getVec3(x, y, z, 0.0)){
-		qglview->cam.setVpt(x, y, z);
-	}else{
-		PRINTB("UI-WARNING: Unable to convert $vpt=%s to a vec3 or vec2 of numbers", vpt.toEchoString());
-	}
-
-	const auto &vpd = ctx->lookup_variable("$vpd");
-	if (vpd.type() == Value::Type::NUMBER){
-		qglview->cam.setVpd(vpd.toDouble());
-	}else{
-		PRINTB("UI-WARNING: Unable to convert $vpd=%s to a number", vpd.toEchoString());
-	}
-}
-
-/*!
-=======
-	VectorType vpr;
-	vpr.push_back(ValuePtr(camVpr.x()));
-	vpr.push_back(ValuePtr(camVpr.y()));
-	vpr.push_back(ValuePtr(camVpr.z()));
-	top_ctx->set_variable("$vpr", ValuePtr(vpr));
-
-	top_ctx->set_variable("$vpd", ValuePtr(qglview->cam.zoomValue()));
-	top_ctx->set_variable("$vpf", ValuePtr(qglview->cam.fovValue()));
-}
-
-
-/*!
->>>>>>> 9d1c8aec
+	top_ctx->set_variable("$vpf", Value(qglview->cam.fovValue()));
+}
+
+	/*!
 	Returns true if the current document is a file on disk and that file has new content.
 	Returns false if a file on disk has disappeared or if we haven't yet saved.
 */
@@ -3226,7 +3181,7 @@
 		if(activeEditor->filepath.isEmpty())
 			path += QString(_("Untitled")) + suffix;
 		else
-            path += QFileInfo(activeEditor->filepath).completeBaseName() + suffix;
+			path += QFileInfo(activeEditor->filepath).completeBaseName() + suffix;
 	}
 	else
 	{
