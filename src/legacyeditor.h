#pragma once

#include "editor.h"

class LegacyEditor : public EditorInterface
{
	Q_OBJECT
public:
	LegacyEditor(class QWidget *parent);
	~LegacyEditor();
	QSize sizeHint() const override;
	void setInitialSizeHint(const QSize&) override;
	QString	toPlainText() override;
	QString selectedText() override;
    int updateFindIndicators(const QString &findText, bool visibility = true) override;
	bool find(const QString &, bool findNext = false, bool findBackwards = false) override;
	void replaceSelectedText(const QString &newText) override;	
	void replaceAll(const QString &findText, const QString &replaceText) override;
	bool findString(const QString & exp, bool findBackwards) const;
	QStringList colorSchemes() override;
    bool canUndo() override;

public slots:
	void zoomIn() override;
	void zoomOut() override;
	void setContentModified(bool) override;
	bool isContentModified() override;
	void indentSelection() override;
	void unindentSelection() override;
	void commentSelection() override;
	void uncommentSelection() override;
	void setPlainText(const QString&) override;
	void highlightError(int) override;
	void unhighlightLastError() override;
	void setHighlightScheme(const QString&) override;
	void insert(const QString&) override;
	void setText(const QString&) override;
	void undo() override;
	void redo() override;
	void cut() override;
	void copy() override;
	void paste() override;
	void initFont(const QString&, uint) override;
	void displayTemplates() override;
	void addTemplate() override;
<<<<<<< HEAD
	void setIndicator(const std::vector<IndicatorData>&) override;
=======
	void toggleBookmark() override;
	void nextBookmark() override;
	void prevBookmark() override;
	void jumpToNextError() override;

>>>>>>> 48c794fb
private:
	class QTextEdit *textedit;
	class Highlighter *highlighter;
	QSize initialSizeHint;
};<|MERGE_RESOLUTION|>--- conflicted
+++ resolved
@@ -43,15 +43,12 @@
 	void initFont(const QString&, uint) override;
 	void displayTemplates() override;
 	void addTemplate() override;
-<<<<<<< HEAD
 	void setIndicator(const std::vector<IndicatorData>&) override;
-=======
 	void toggleBookmark() override;
 	void nextBookmark() override;
 	void prevBookmark() override;
 	void jumpToNextError() override;
 
->>>>>>> 48c794fb
 private:
 	class QTextEdit *textedit;
 	class Highlighter *highlighter;
