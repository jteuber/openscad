// this file is split into many separate cgalutils* files
// in order to workaround gcc 4.9.1 crashing on systems with only 2GB of RAM

#ifdef ENABLE_CGAL

#include "cgalutils.h"
#include "polyset.h"
#include "printutils.h"
#include "progress.h"
#include "Polygon2d.h"
#include "polyset-utils.h"
#include "grid.h"
#include "node.h"

#include "cgal.h"
#pragma push_macro("NDEBUG")
#undef NDEBUG
#include <CGAL/Exact_predicates_inexact_constructions_kernel.h>
#include <CGAL/normal_vector_newell_3.h>
#include <CGAL/Handle_hash_function.h>

#include <CGAL/config.h> 
#include <CGAL/version.h> 

#include <CGAL/convex_hull_3.h>
#pragma pop_macro("NDEBUG")

#include "memory.h"
#include "svg.h"
#include "Reindexer.h"
#include "GeometryUtils.h"

#include <map>
#include <queue>
#include <unordered_set>

namespace CGALUtils {

	template<typename Polyhedron>
	bool is_weakly_convex(Polyhedron const& p) {
		for (typename Polyhedron::Edge_const_iterator i = p.edges_begin(); i != p.edges_end(); ++i) {
			typename Polyhedron::Plane_3 p(i->opposite()->vertex()->point(), i->vertex()->point(), i->next()->vertex()->point());
			if (p.has_on_positive_side(i->opposite()->next()->vertex()->point()) &&
				CGAL::squared_distance(p, i->opposite()->next()->vertex()->point()) > 1e-8) {
				return false;
			}
		}
		// Also make sure that there is only one shell:
		std::unordered_set<typename Polyhedron::Facet_const_handle, typename CGAL::Handle_hash_function> visited;
		// c++11
		// visited.reserve(p.size_of_facets());

		std::queue<typename Polyhedron::Facet_const_handle> to_explore;
		to_explore.push(p.facets_begin()); // One arbitrary facet
		visited.insert(to_explore.front());

		while (!to_explore.empty()) {
			typename Polyhedron::Facet_const_handle f = to_explore.front();
			to_explore.pop();
			typename Polyhedron::Facet::Halfedge_around_facet_const_circulator he, end;
			end = he = f->facet_begin();
			CGAL_For_all(he,end) {
				typename Polyhedron::Facet_const_handle o = he->opposite()->facet();

				if (!visited.count(o)) {
					visited.insert(o);
					to_explore.push(o);
				}
			}
		}

		return visited.size() == p.size_of_facets();
	}

/*!
	Applies op to all children and returns the result.
	The child list should be guaranteed to contain non-NULL 3D or empty Geometry objects
*/
	CGAL_Nef_polyhedron *applyOperator3D(const Geometry::Geometries &children, OpenSCADOperator op)
	{
		CGAL_Nef_polyhedron *N = nullptr;
		CGAL::Failure_behaviour old_behaviour = CGAL::set_error_behaviour(CGAL::THROW_EXCEPTION);

		assert(op != OpenSCADOperator::UNION && "use applyUnion3D() instead of applyOperator3D()");
		bool foundFirst = false;

		try {
			for(const auto &item : children) {
				const shared_ptr<const Geometry> &chgeom = item.second;
				shared_ptr<const CGAL_Nef_polyhedron> chN = 
					dynamic_pointer_cast<const CGAL_Nef_polyhedron>(chgeom);
				if (!chN) {
					const PolySet *chps = dynamic_cast<const PolySet*>(chgeom.get());
					if (chps) chN.reset(createNefPolyhedronFromGeometry(*chps));
				}
				// Initialize N with first expected geometric object
				if (!foundFirst) {
					if (chN) {
						N = new CGAL_Nef_polyhedron(*chN);
					} else { // first child geometry might be empty/null
						N = nullptr;
					}
					foundFirst = true;
					continue;
				}
				
				// Intersecting something with nothing results in nothing
				if (!chN || chN->isEmpty()) {
					if (op == OpenSCADOperator::INTERSECTION) N = nullptr;
					continue;
				}
				
				// empty op <something> => empty
				if (!N || N->isEmpty()) continue;
				
				switch (op) {
				case OpenSCADOperator::INTERSECTION:
					*N *= *chN;
					break;
				case OpenSCADOperator::DIFFERENCE:
					*N -= *chN;
					break;
				case OpenSCADOperator::MINKOWSKI:
					N->minkowski(*chN);
					break;
				default:
					LOG(message_group::Error,Location::NONE,"","Unsupported CGAL operator: %1$d",static_cast<int>(op));
				}
				if (item.first) item.first->progress_report();
			}
		}
		// union && difference assert triggered by testdata/scad/bugs/rotate-diff-nonmanifold-crash.scad and testdata/scad/bugs/issue204.scad
		catch (const CGAL::Failure_exception &e) {
			std::string opstr = op == OpenSCADOperator::INTERSECTION ? "intersection" : op == OpenSCADOperator::DIFFERENCE ? "difference" : op == OpenSCADOperator::UNION ? "union" : "UNKNOWN";
			LOG(message_group::Error,Location::NONE,"","CGAL error in CGALUtils::applyBinaryOperator %1$s: %2$s",opstr,e.what());

		}
		CGAL::set_error_behaviour(old_behaviour);
		return N;
	}


	CGAL_Nef_polyhedron *applyUnion3D(Geometry::Geometries::iterator chbegin, Geometry::Geometries::iterator chend)
	{
		typedef std::pair<shared_ptr<const CGAL_Nef_polyhedron>, int> QueueConstItem;
		struct QueueItemGreater {
			// stable sort for priority_queue by facets, then progress mark
			bool operator()(const QueueConstItem &lhs, const QueueConstItem& rhs) const
			{
				size_t l = lhs.first->p3->number_of_facets();
				size_t r = rhs.first->p3->number_of_facets();
				return (l > r) || (l == r && lhs.second > rhs.second);
			}
		};
		std::priority_queue<QueueConstItem, std::vector<QueueConstItem>, QueueItemGreater> q;

		try {
			// sort children by fewest faces
			for (auto it = chbegin; it != chend; ++it) {
				const shared_ptr<const Geometry> &chgeom = it->second;
				shared_ptr<const CGAL_Nef_polyhedron> curChild = dynamic_pointer_cast<const CGAL_Nef_polyhedron>(chgeom);
				if (!curChild) {
					const PolySet *chps = dynamic_cast<const PolySet*>(chgeom.get());
					if (chps) curChild.reset(createNefPolyhedronFromGeometry(*chps));
				}
				if (curChild && !curChild->isEmpty()) {
					int node_mark = -1;
					if (it->first) {
						node_mark = it->first->progress_mark;
					}
					q.emplace(curChild, node_mark);
				}
			}

			progress_tick();
			while (q.size() > 1) {
				auto p1 = q.top();
				q.pop();
				auto p2 = q.top();
				q.pop();
				q.emplace(make_shared<const CGAL_Nef_polyhedron>(*p1.first + *p2.first), -1);
				progress_tick();
			}

			if (q.size() == 1) {
				return new CGAL_Nef_polyhedron(q.top().first->p3);
			} else {
				return nullptr;
			}
		}
		catch (const CGAL::Failure_exception &e) {
<<<<<<< HEAD
			LOG(message_group::Error,Location::NONE,"","CGAL error in CGALUtils::applyUnion: %1$s",e.what());
=======
			PRINTB("ERROR: CGAL error in CGALUtils::applyUnion3D: %s", e.what());
>>>>>>> ff5bce51
		}
		return nullptr;
	}



	bool applyHull(const Geometry::Geometries &children, PolySet &result)
	{
		typedef CGAL::Epick K;
		// Collect point cloud
		// NB! CGAL's convex_hull_3() doesn't like std::set iterators, so we use a list
		// instead.
		std::list<K::Point_3> points;

		for(const auto &item : children) {
			const shared_ptr<const Geometry> &chgeom = item.second;
			const CGAL_Nef_polyhedron *N = dynamic_cast<const CGAL_Nef_polyhedron *>(chgeom.get());
			if (N) {
				if (!N->isEmpty()) {
					for (CGAL_Nef_polyhedron3::Vertex_const_iterator i = N->p3->vertices_begin(); i != N->p3->vertices_end(); ++i) {
						points.push_back(vector_convert<K::Point_3>(i->point()));
					}
				}
			} else {
				const PolySet *ps = dynamic_cast<const PolySet *>(chgeom.get());
				if (ps) {
					for(const auto &p : ps->polygons) {
						for(const auto &v : p) {
							points.push_back(K::Point_3(v[0], v[1], v[2]));
						}
					}
				}
			}
		}

		if (points.size() <= 3) return false;

		// Apply hull
		bool success = false;
		if (points.size() >= 4) {
			CGAL::Failure_behaviour old_behaviour = CGAL::set_error_behaviour(CGAL::THROW_EXCEPTION);
			try {
				CGAL::Polyhedron_3<K> r;
				CGAL::convex_hull_3(points.begin(), points.end(), r);
				PRINTDB("After hull vertices: %d", r.size_of_vertices());
				PRINTDB("After hull facets: %d", r.size_of_facets());
				PRINTDB("After hull closed: %d", r.is_closed());
				PRINTDB("After hull valid: %d", r.is_valid());
				success = !createPolySetFromPolyhedron(r, result);
			}
			catch (const CGAL::Failure_exception &e) {
				LOG(message_group::Error,Location::NONE,"","CGAL error in applyHull(): %1$s",e.what());
			}
			CGAL::set_error_behaviour(old_behaviour);
		}
		return success;
	}


	/*!
		children cannot contain nullptr objects
	*/
	Geometry const * applyMinkowski(const Geometry::Geometries &children)
	{
		CGAL::Failure_behaviour old_behaviour = CGAL::set_error_behaviour(CGAL::THROW_EXCEPTION);
		CGAL::Timer t,t_tot;
		assert(children.size() >= 2);
		Geometry::Geometries::const_iterator it = children.begin();
		t_tot.start();
		Geometry const* operands[2] = {it->second.get(), nullptr};
		try {
			while (++it != children.end()) {
				operands[1] = it->second.get();

				typedef CGAL::Epick Hull_kernel;

				std::list<CGAL_Polyhedron> P[2];
				std::list<CGAL::Polyhedron_3<Hull_kernel>> result_parts;

				for (size_t i = 0; i < 2; ++i) {
					CGAL_Polyhedron poly;

					const PolySet * ps = dynamic_cast<const PolySet *>(operands[i]);

					const CGAL_Nef_polyhedron * nef = dynamic_cast<const CGAL_Nef_polyhedron *>(operands[i]);

					if (ps) CGALUtils::createPolyhedronFromPolySet(*ps, poly);
					else if (nef && nef->p3->is_simple()) nef->p3->convert_to_polyhedron(poly);
					else throw 0;

					if ((ps && ps->is_convex()) ||
							(!ps && is_weakly_convex(poly))) {
						PRINTDB("Minkowski: child %d is convex and %s",i % (ps?"PolySet":"Nef"));
						P[i].push_back(poly);
					} else {
						CGAL_Nef_polyhedron3 decomposed_nef;

						if (ps) {
							PRINTDB("Minkowski: child %d is nonconvex PolySet, transforming to Nef and decomposing...", i);
							CGAL_Nef_polyhedron *p = createNefPolyhedronFromGeometry(*ps);
							if (!p->isEmpty()) decomposed_nef = *p->p3;
							delete p;
						} else {
							PRINTDB("Minkowski: child %d is nonconvex Nef, decomposing...",i);
							decomposed_nef = *nef->p3;
						}

						t.start();
						CGAL::convex_decomposition_3(decomposed_nef);

						// the first volume is the outer volume, which ignored in the decomposition
						CGAL_Nef_polyhedron3::Volume_const_iterator ci = ++decomposed_nef.volumes_begin();
						for(; ci != decomposed_nef.volumes_end(); ++ci) {
							if(ci->mark()) {
								CGAL_Polyhedron poly;
								decomposed_nef.convert_inner_shell_to_polyhedron(ci->shells_begin(), poly);
								P[i].push_back(poly);
							}
						}


						PRINTDB("Minkowski: decomposed into %d convex parts", P[i].size());
						t.stop();
						PRINTDB("Minkowski: decomposition took %f s", t.time());
					}
				}

				std::vector<Hull_kernel::Point_3> points[2];
				std::vector<Hull_kernel::Point_3> minkowski_points;

				for (size_t i = 0; i < P[0].size(); ++i) {
					for (size_t j = 0; j < P[1].size(); ++j) {
						t.start();
						points[0].clear();
						points[1].clear();

						for (int k = 0; k < 2; ++k) {
							std::list<CGAL_Polyhedron>::iterator it = P[k].begin();
							std::advance(it, k==0?i:j);

							CGAL_Polyhedron const& poly = *it;
							points[k].reserve(poly.size_of_vertices());

							for (CGAL_Polyhedron::Vertex_const_iterator pi = poly.vertices_begin(); pi != poly.vertices_end(); ++pi) {
								CGAL_Polyhedron::Point_3 const& p = pi->point();
								points[k].push_back(Hull_kernel::Point_3(to_double(p[0]),to_double(p[1]),to_double(p[2])));
							}
						}

						minkowski_points.clear();
						minkowski_points.reserve(points[0].size() * points[1].size());
						for (size_t i = 0; i < points[0].size(); ++i) {
							for (size_t j = 0; j < points[1].size(); ++j) {
								minkowski_points.push_back(points[0][i]+(points[1][j]-CGAL::ORIGIN));
							}
						}

						if (minkowski_points.size() <= 3) {
							t.stop();
							continue;
						}

						CGAL::Polyhedron_3<Hull_kernel> result;
						t.stop();
						PRINTDB("Minkowski: Point cloud creation (%d ⨉ %d -> %d) took %f ms", points[0].size() % points[1].size() % minkowski_points.size() % (t.time()*1000));
						t.reset();

						t.start();

						CGAL::convex_hull_3(minkowski_points.begin(), minkowski_points.end(), result);

						std::vector<Hull_kernel::Point_3> strict_points;
						strict_points.reserve(minkowski_points.size());

						for (CGAL::Polyhedron_3<Hull_kernel>::Vertex_iterator i = result.vertices_begin(); i != result.vertices_end(); ++i) {
							Hull_kernel::Point_3 const& p = i->point();

							CGAL::Polyhedron_3<Hull_kernel>::Vertex::Halfedge_handle h,e;
							h = i->halfedge();
							e = h;
							bool collinear = false;
							bool coplanar = true;

							do {
								Hull_kernel::Point_3 const& q = h->opposite()->vertex()->point();
								if (coplanar && !CGAL::coplanar(p,q,
																h->next_on_vertex()->opposite()->vertex()->point(),
																h->next_on_vertex()->next_on_vertex()->opposite()->vertex()->point())) {
									coplanar = false;
								}


								for (CGAL::Polyhedron_3<Hull_kernel>::Vertex::Halfedge_handle j = h->next_on_vertex();
									 j != h && !collinear && ! coplanar;
									 j = j->next_on_vertex()) {

									Hull_kernel::Point_3 const& r = j->opposite()->vertex()->point();
									if (CGAL::collinear(p,q,r)) {
										collinear = true;
									}
								}

								h = h->next_on_vertex();
							} while (h != e && !collinear);

							if (!collinear && !coplanar)
								strict_points.push_back(p);
						}

						result.clear();
						CGAL::convex_hull_3(strict_points.begin(), strict_points.end(), result);


						t.stop();
						PRINTDB("Minkowski: Computing convex hull took %f s", t.time());
						t.reset();

						result_parts.push_back(result);
					}
				}

				if (it != std::next(children.begin()))
					delete operands[0];

				if (result_parts.size() == 1) {
					PolySet *ps = new PolySet(3,true);
					createPolySetFromPolyhedron(*result_parts.begin(), *ps);
					operands[0] = ps;
				} else if (!result_parts.empty()) {
					t.start();
					PRINTDB("Minkowski: Computing union of %d parts",result_parts.size());
					Geometry::Geometries fake_children;
					for (const auto &part : result_parts) {
						PolySet ps(3,true);
						createPolySetFromPolyhedron(part, ps);
						fake_children.push_back(std::make_pair((const AbstractNode*)nullptr,
						shared_ptr<const Geometry>(createNefPolyhedronFromGeometry(ps))));
					}
					CGAL_Nef_polyhedron *N = CGALUtils::applyUnion3D(fake_children.begin(), fake_children.end());
					// FIXME: This should really never throw.
					// Assert once we figured out what went wrong with issue #1069?
					if (!N) throw 0;
					t.stop();
					PRINTDB("Minkowski: Union done: %f s",t.time());
					t.reset();
					operands[0] = N;
				} else {
					operands[0] = new CGAL_Nef_polyhedron();
				}
			}

			t_tot.stop();
			PRINTDB("Minkowski: Total execution time %f s", t_tot.time());
			t_tot.reset();
			CGAL::set_error_behaviour(old_behaviour);
			return operands[0];
		}
		catch (...) {
			// If anything throws we simply fall back to Nef Minkowski
			PRINTD("Minkowski: Falling back to Nef Minkowski");

			CGAL_Nef_polyhedron *N = applyOperator3D(children, OpenSCADOperator::MINKOWSKI);
			CGAL::set_error_behaviour(old_behaviour);
			return N;
		}
	}
}; // namespace CGALUtils


#endif // ENABLE_CGAL







<|MERGE_RESOLUTION|>--- conflicted
+++ resolved
@@ -189,11 +189,7 @@
 			}
 		}
 		catch (const CGAL::Failure_exception &e) {
-<<<<<<< HEAD
-			LOG(message_group::Error,Location::NONE,"","CGAL error in CGALUtils::applyUnion: %1$s",e.what());
-=======
-			PRINTB("ERROR: CGAL error in CGALUtils::applyUnion3D: %s", e.what());
->>>>>>> ff5bce51
+			LOG(message_group::Error, Location::NONE, "", "CGAL error in CGALUtils::applyUnion3D: %1$s", e.what());
 		}
 		return nullptr;
 	}
