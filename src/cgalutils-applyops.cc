--- conflicted
+++ resolved
@@ -97,16 +97,12 @@
 			std::string opstr = op == OpenSCADOperator::INTERSECTION ? "intersection" : op == OpenSCADOperator::DIFFERENCE ? "difference" : op == OpenSCADOperator::UNION ? "union" : "UNKNOWN";
 			LOG(message_group::Error,Location::NONE,"","CGAL error in CGALUtils::applyBinaryOperator %1$s: %2$s",opstr,e.what());
 		}
-<<<<<<< HEAD
-        // boost any_cast throws exceptions inside CGAL code, ending here https://github.com/openscad/openscad/issues/3756
-        catch (const std::exception &e) {
+		// boost any_cast throws exceptions inside CGAL code, ending here https://github.com/openscad/openscad/issues/3756
+		catch (const std::exception &e) {
 			std::string opstr = op == OpenSCADOperator::INTERSECTION ? "intersection" : op == OpenSCADOperator::DIFFERENCE ? "difference" : op == OpenSCADOperator::UNION ? "union" : "UNKNOWN";
 			LOG(message_group::Error,Location::NONE,"","exception in CGALUtils::applyBinaryOperator %1$s: %2$s",opstr,e.what());
-        }
-		return N;
-=======
+		}
 		return shared_ptr<Geometry>(N);
->>>>>>> b77ec954
 	}
 
 	shared_ptr<const Geometry> applyUnion3D(
