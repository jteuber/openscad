#include "GLView.h"

#include "stdio.h"
#include "colormap.h"
#include "rendersettings.h"
#include "printutils.h"
#include "renderer.h"
#include "degree_trig.h"
#include <cmath>
#include "boost-utils.h"
#ifdef _WIN32
#include <GL/wglew.h>
#elif !defined(__APPLE__)
#include <GL/glxew.h>
#endif

#ifdef ENABLE_OPENCSG
#include <opencsg.h>
#endif

GLView::GLView()
{
  aspectratio = 1;
  showedges = false;
  showfaces = true;
  showaxes = false;
  showcrosshairs = false;
  showscale = false;
  renderer = nullptr;
  colorscheme = &ColorMap::inst()->defaultColorScheme();
  cam = Camera();
  far_far_away = RenderSettings::inst()->far_gl_clip_limit;
#ifdef ENABLE_OPENCSG
  is_opencsg_capable = false;
  has_shaders = false;
  opencsg_support = true;
  static int sId = 0;
  this->opencsg_id = sId++;
<<<<<<< HEAD
  for (int i = 0; i < ShaderInfo::SHADERINFO_SIZE; i++) this->shaderinfo[i] = 0;
=======
>>>>>>> b416aa21
#endif
}

void GLView::setRenderer(Renderer* r)
{
  renderer = r;
}

/* update the color schemes of the Renderer attached to this GLView
to match the colorscheme of this GLView.*/
void GLView::updateColorScheme()
{
  if (this->renderer) this->renderer->setColorScheme(*this->colorscheme);
}

/* change this GLView's colorscheme to the one given, and update the
Renderer attached to this GLView as well. */
void GLView::setColorScheme(const ColorScheme &cs)
{
  this->colorscheme = &cs;
  this->updateColorScheme();
}

void GLView::setColorScheme(const std::string &cs)
{
  const auto colorscheme = ColorMap::inst()->findColorScheme(cs);
  if (colorscheme) {
    setColorScheme(*colorscheme);
  }
  else {
	LOG(message_group::UI_Warning,Location::NONE,"","GLView: unknown colorscheme %1$s",cs);
  }
}

void GLView::resizeGL(int w, int h)
{
<<<<<<< HEAD
=======
#ifdef ENABLE_OPENCSG
  shaderinfo.vp_size_x = w;
  shaderinfo.vp_size_y = h;
#endif
>>>>>>> b416aa21
  cam.pixel_width = w;
  cam.pixel_height = h;
  glViewport(0, 0, w, h);
  aspectratio = 1.0*w/h;
}

void GLView::setCamera(const Camera &cam)
{
  this->cam = cam;
}

void GLView::setupCamera() const
{
  glMatrixMode(GL_PROJECTION);
  glLoadIdentity();
  auto dist = cam.zoomValue();
  switch (this->cam.projection) {
	case Camera::ProjectionType::PERSPECTIVE: {
		gluPerspective(cam.fov, aspectratio, 0.1 * dist, 100 * dist);
		break;
	}
	default:
	case Camera::ProjectionType::ORTHOGONAL: {
		auto height = dist * tan_degrees(cam.fov / 2);
		glOrtho(-height * aspectratio, height * aspectratio,
		        -height, height,
		        -100 * dist, +100 * dist);
		break;
	}
  }
  glMatrixMode(GL_MODELVIEW);
  glLoadIdentity();
  gluLookAt(0.0, -dist, 0.0,      // eye
            0.0, 0.0,   0.0,      // center
            0.0, 0.0,   1.0);     // up

  glRotated(cam.object_rot.x(), 1.0, 0.0, 0.0);
  glRotated(cam.object_rot.y(), 0.0, 1.0, 0.0);
  glRotated(cam.object_rot.z(), 0.0, 0.0, 1.0);
}

void GLView::paintGL()
{
  glDisable(GL_LIGHTING);
  auto bgcol = ColorMap::getColor(*this->colorscheme, RenderColor::BACKGROUND_COLOR);
  auto axescolor = ColorMap::getColor(*this->colorscheme, RenderColor::AXES_COLOR);
  auto crosshaircol = ColorMap::getColor(*this->colorscheme, RenderColor::CROSSHAIR_COLOR);
  glClearColor(bgcol[0], bgcol[1], bgcol[2], 1.0);
  glClear(GL_COLOR_BUFFER_BIT | GL_DEPTH_BUFFER_BIT | GL_STENCIL_BUFFER_BIT);

  setupCamera();
  // The crosshair should be fixed at the center of the viewport...
  if (showcrosshairs) GLView::showCrosshairs(crosshaircol);
  glTranslated(cam.object_trans.x(), cam.object_trans.y(), cam.object_trans.z());
  // ...the axis lines need to follow the object translation.
  if (showaxes) GLView::showAxes(axescolor);
  // mark the scale along the axis lines
  if (showaxes && showscale) GLView::showScalemarkers(axescolor);

  glEnable(GL_LIGHTING);
  glDepthFunc(GL_LESS);
  glCullFace(GL_BACK);
  glDisable(GL_CULL_FACE);
  glLineWidth(2);
  glColor3d(1.0, 0.0, 0.0);

  if (this->renderer) {
#if defined(ENABLE_OPENCSG)
    // FIXME: This belongs in the OpenCSG renderer, but it doesn't know about this ID yet
    OpenCSG::setContext(this->opencsg_id);
#endif
    this->renderer->draw(showfaces, showedges);
  }

  glDisable(GL_LIGHTING);
  if (showaxes) GLView::showSmallaxes(axescolor);
}

#ifdef ENABLE_OPENCSG

void glErrorCheck() {
  GLenum err = glGetError();
  if (err != GL_NO_ERROR) {
    fprintf(stderr, "OpenGL Error: %s\n", gluErrorString(err));
  }
}

void glCompileCheck(GLuint shader) {
  GLint status;
  glGetShaderiv(shader, GL_COMPILE_STATUS, &status);
  if (status == GL_FALSE) {
    int loglen;
    char logbuffer[1000];
    glGetShaderInfoLog(shader, sizeof(logbuffer), &loglen, logbuffer);
    PRINTDB("OpenGL Shader Program Compile Error:\n%s", logbuffer);
  }
}

void GLView::enable_opencsg_shaders()
{
  const char *openscad_disable_gl20_env = getenv("OPENSCAD_DISABLE_GL20");
  if (openscad_disable_gl20_env && !strcmp(openscad_disable_gl20_env, "0")) {
    openscad_disable_gl20_env = nullptr;
  }

  // All OpenGL 2 contexts are OpenCSG capable
  if (GLEW_VERSION_2_0) {
    if (!openscad_disable_gl20_env) {
      this->is_opencsg_capable = true;
      this->has_shaders = true;
    }
  }

  // If OpenGL < 2, check for extensions
  else {
    if (GLEW_ARB_framebuffer_object) this->is_opencsg_capable = true;
    else if (GLEW_EXT_framebuffer_object && GLEW_EXT_packed_depth_stencil) {
      this->is_opencsg_capable = true;
    }
#ifdef _WIN32
    else if (WGLEW_ARB_pbuffer && WGLEW_ARB_pixel_format) this->is_opencsg_capable = true;
#elif !defined(__APPLE__)
    else if (GLXEW_SGIX_pbuffer && GLXEW_SGIX_fbconfig) this->is_opencsg_capable = true;
#endif
  }

  if (!GLEW_VERSION_2_0 || !this->is_opencsg_capable) {
    display_opencsg_warning();
  }

  if (opencsg_support && this->has_shaders) {
<<<<<<< HEAD

    const char *vs_source = R"VS_PROG(
      #version 110

      uniform vec4 color1;        // face color
      uniform vec4 color2;        // edge color
      attribute vec3 barycentric; // barycentric form of vertex coord
                                  // either [1,0,0], [0,1,0] or [0,0,1] under normal circumstances (no edges disabled)
      varying vec3 vBC;           // varying barycentric coords
      varying float shading;      // multiplied by color1. color2 is without lighting

      void main(void) {
        gl_Position = gl_ModelViewProjectionMatrix * gl_Vertex;
        vBC = barycentric;
        vec3 normal, lightDir;
        normal = normalize(gl_NormalMatrix * gl_Normal);
        lightDir = normalize(vec3(gl_LightSource[0].position));
        shading = 0.2 + abs(dot(normal, lightDir));
      }
    )VS_PROG";

    const char *fs_source = R"FS_PROG(
      #version 110

      uniform vec4 color1, color2;
      varying vec3 vBC;
      varying float shading;

      vec3 smoothstep3f(vec3 edge0, vec3 edge1, vec3 x) {
        vec3 t;
        t = clamp((x - edge0) / (edge1 - edge0), 0.0, 1.0);
        return t * t * (3.0 - 2.0 * t);
      }

      float edgeFactor() {
        const float th = 1.414; // total thickness of half-edge (per triangle) including fade, (must be >= fade)
        const float fade = 1.414; // thickness of fade (antialiasing) in screen pixels
        vec3 d = fwidth(vBC);
        //vec3 d = abs(dFdx(vBC)); + abs(dFdy(vBC));
        //vec3 d = vec3(1.0, 1.0, 1.0);
        vec3 a3 = smoothstep((th-fade)*d, th*d, vBC);
        return min(min(a3.x, a3.y), a3.z);
      }

      void main(void) {
        gl_FragColor = mix(color2, vec4(color1.rgb * shading, color1.a), edgeFactor());
        //gl_FragColor = vec4(vec3(edgeFactor()), 1.0);
      }
    )FS_PROG";

    // Does this help mac CI server graphical glitches?
    glHint(GL_FRAGMENT_SHADER_DERIVATIVE_HINT, GL_NICEST);
=======
  /*
    Uniforms:
      1 color1 - face color
      2 color2 - edge color
      7 xscale
      8 yscale

    Attributes:
      3 trig
      4 pos_b
      5 pos_c
      6 mask

    Other:
      9 width
      10 height

    Outputs:
      tp
      tr
      shading
   */
    const char *vs_source =
			// Updated in this->resizeGL
			"uniform float xscale, yscale;\n"
	  	// The other two vectors of the triangle
			"attribute vec3 pos_b, pos_c;\n"
			// Trig: line width of edge: -1 dont draw
			// mask: what is the current edge
			// .x p0->p1, .y: p1->p2, .z p0->p2
			"attribute vec3 trig, mask;\n"
			// tp, tr infos for fragment shader edge highlighting
			"varying vec3 tp, tr;\n"
			// "darkdness" for fragment shader
			"varying float shading;\n"
			"void main() {\n"
			"  vec4 p0 = gl_ModelViewProjectionMatrix * gl_Vertex;\n"  // projected vector
			"  vec4 p1 = gl_ModelViewProjectionMatrix * vec4(pos_b, 1.0);\n" // ?? pos_b = argument
			"  vec4 p2 = gl_ModelViewProjectionMatrix * vec4(pos_c, 1.0);\n" // ?? pos_b = argument
			// Lengths of the sides of the rendered triangle
			"  float a = distance(vec2(xscale*p1.x/p1.w, yscale*p1.y/p1.w), vec2(xscale*p2.x/p2.w, yscale*p2.y/p2.w));\n"
			"  float b = distance(vec2(xscale*p0.x/p0.w, yscale*p0.y/p0.w), vec2(xscale*p1.x/p1.w, yscale*p1.y/p1.w));\n"
			"  float c = distance(vec2(xscale*p0.x/p0.w, yscale*p0.y/p0.w), vec2(xscale*p2.x/p2.w, yscale*p2.y/p2.w));\n"
			"  float s = (a + b + c) / 2.0;\n"
			"  float A = sqrt(s*(s-a)*(s-b)*(s-c));\n"
			"  float ha = 2.0*A/a;\n"
			"  gl_Position = p0;\n"
			"  tp = mask * ha;\n"
			"  tr = trig;\n"
			"  vec3 normal, lightDir;\n"
			"  normal = normalize(gl_NormalMatrix * gl_Normal);\n"
			"  lightDir = normalize(vec3(gl_LightSource[0].position));\n"
			"  shading = 0.2 + abs(dot(normal, lightDir));\n"
			"}\n";

    /*
      Inputs:
        tp && tr - if any components of tp < tr, use color2 (edge color)
        shading  - multiplied by color1. color2 is is without lighting
    */
    const char *fs_source =
      "uniform vec4 color1, color2;\n"
      "varying vec3 tp, tr, tmp;\n"
      "varying float shading;\n"
      "void main() {\n"
      "  gl_FragColor = vec4(color1.r * shading, color1.g * shading, color1.b * shading, color1.a);\n"
      "  if (tp.x < tr.x || tp.y < tr.y || tp.z < tr.z)\n"
      "    gl_FragColor = color2;\n"
      "}\n";
>>>>>>> b416aa21

    auto vs = glCreateShader(GL_VERTEX_SHADER);
    glShaderSource(vs, 1, (const GLchar**)&vs_source, nullptr);
    glCompileShader(vs);
    glCompileCheck(vs);
    glErrorCheck();

    auto fs = glCreateShader(GL_FRAGMENT_SHADER);
    glShaderSource(fs, 1, (const GLchar**)&fs_source, nullptr);
    glCompileShader(fs);
    glCompileCheck(fs);
    glErrorCheck();

    auto edgeshader_prog = glCreateProgram();
    glAttachShader(edgeshader_prog, vs);
    glAttachShader(edgeshader_prog, fs);
    glLinkProgram(edgeshader_prog);
    glErrorCheck();

<<<<<<< HEAD
    shaderinfo[ShaderInfo::EDGESHADER_PROG] = edgeshader_prog;
    shaderinfo[ShaderInfo::COLOR1]          = glGetUniformLocation(edgeshader_prog, "color1");
    glErrorCheck();
    shaderinfo[ShaderInfo::COLOR2]          = glGetUniformLocation(edgeshader_prog, "color2");
    glErrorCheck();
    shaderinfo[ShaderInfo::BARYCENTRIC]     = glGetAttribLocation(edgeshader_prog, "barycentric");
    glErrorCheck();
=======
    shaderinfo.progid = edgeshader_prog; // 0
    shaderinfo.type = GLView::shaderinfo_t::CSG_RENDERING;
    shaderinfo.data.csg_rendering.color_area = glGetUniformLocation(edgeshader_prog, "color1"); // 1
    shaderinfo.data.csg_rendering.color_edge = glGetUniformLocation(edgeshader_prog, "color2"); // 2
    shaderinfo.data.csg_rendering.trig = glGetAttribLocation(edgeshader_prog, "trig"); // 3
    shaderinfo.data.csg_rendering.point_b = glGetAttribLocation(edgeshader_prog, "pos_b"); // 4
    shaderinfo.data.csg_rendering.point_c = glGetAttribLocation(edgeshader_prog, "pos_c"); // 5
    shaderinfo.data.csg_rendering.mask = glGetAttribLocation(edgeshader_prog, "mask"); // 6
    shaderinfo.data.csg_rendering.xscale = glGetUniformLocation(edgeshader_prog, "xscale"); // 7
    shaderinfo.data.csg_rendering.yscale = glGetUniformLocation(edgeshader_prog, "yscale"); // 8

    auto err = glGetError();
    if (err != GL_NO_ERROR) {
      fprintf(stderr, "OpenGL Error: %s\n", gluErrorString(err));
    }
>>>>>>> b416aa21

    GLint status;
    glGetProgramiv(edgeshader_prog, GL_LINK_STATUS, &status);
    if (status == GL_FALSE) {
      int loglen;
      char logbuffer[1000];
      glGetProgramInfoLog(edgeshader_prog, sizeof(logbuffer), &loglen, logbuffer);
      fprintf(stderr, "OpenGL Program Linker Error:\n%.*s", loglen, logbuffer);
    } else {
      int loglen;
      char logbuffer[1000];
      glGetProgramInfoLog(edgeshader_prog, sizeof(logbuffer), &loglen, logbuffer);
      if (loglen > 0) {
        fprintf(stderr, "OpenGL Program Link OK:\n%.*s", loglen, logbuffer);
      }
      glValidateProgram(edgeshader_prog);
      glGetProgramInfoLog(edgeshader_prog, sizeof(logbuffer), &loglen, logbuffer);
      if (loglen > 0) {
        fprintf(stderr, "OpenGL Program Validation results:\n%.*s", loglen, logbuffer);
      }
    }
  }
}
#endif


#ifdef DEBUG
// Requires OpenGL 4.3+ 
/*
  void GLAPIENTRY MessageCallback(GLenum source, GLenum type, GLuint id, GLenum severity,
                                  GLsizei length, const GLchar* message, const void* userParam)
  {
    fprintf(stderr, "GL CALLBACK: %s type = 0x%X, severity = 0x%X, message = %s\n",
            (type == GL_DEBUG_TYPE_ERROR ? "** GL ERROR **" : "" ),
            type, severity, message);
  }
//*/
#endif

void GLView::initializeGL()
{
#ifdef DEBUG
/*
  // Requires OpenGL 4.3+
  glEnable              ( GL_DEBUG_OUTPUT );
  glDebugMessageCallback( MessageCallback, 0 );
//*/
#endif

  glEnable(GL_DEPTH_TEST);
  glDepthRange(-far_far_away, +far_far_away);

  glEnable(GL_BLEND);
  glBlendFunc(GL_SRC_ALPHA, GL_ONE_MINUS_SRC_ALPHA);

  GLfloat light_diffuse[] = {1.0, 1.0, 1.0, 1.0};
  GLfloat light_position0[] = {-1.0, +1.0, +1.0, 0.0};
  GLfloat light_position1[] = {+1.0, -1.0, -1.0, 0.0};

  glMatrixMode(GL_MODELVIEW);
  glLoadIdentity();
  glLightfv(GL_LIGHT0, GL_DIFFUSE, light_diffuse);
  glLightfv(GL_LIGHT0, GL_POSITION, light_position0);
  glEnable(GL_LIGHT0);
  glLightfv(GL_LIGHT1, GL_DIFFUSE, light_diffuse);
  glLightfv(GL_LIGHT1, GL_POSITION, light_position1);
  glEnable(GL_LIGHT1);
  glEnable(GL_LIGHTING);
  glEnable(GL_NORMALIZE);

  glColorMaterial(GL_FRONT_AND_BACK, GL_AMBIENT_AND_DIFFUSE);
  // The following line is reported to fix issue #71
	glMateriali(GL_FRONT_AND_BACK, GL_SHININESS, 64);
  glEnable(GL_COLOR_MATERIAL);
#ifdef ENABLE_OPENCSG
  enable_opencsg_shaders();
#endif
}

void GLView::showSmallaxes(const Color4f &col)
{
  auto dpi = this->getDPI();
  // Small axis cross in the lower left corner
  glDepthFunc(GL_ALWAYS);

	// Set up an orthographic projection of the axis cross in the corner
  glMatrixMode(GL_PROJECTION);
  glLoadIdentity();
  glTranslatef(-0.8f, -0.8f, 0.0f);
  auto scale = 90;
  glOrtho(-scale*dpi*aspectratio,scale*dpi*aspectratio,
					-scale*dpi,scale*dpi,
					-scale*dpi,scale*dpi);
  gluLookAt(0.0, -1.0, 0.0,
						0.0, 0.0, 0.0,
						0.0, 0.0, 1.0);

  glMatrixMode(GL_MODELVIEW);
  glLoadIdentity();
  glRotated(cam.object_rot.x(), 1.0, 0.0, 0.0);
  glRotated(cam.object_rot.y(), 0.0, 1.0, 0.0);
  glRotated(cam.object_rot.z(), 0.0, 0.0, 1.0);

  glLineWidth(dpi);
  glBegin(GL_LINES);
  glColor3d(1.0, 0.0, 0.0);
  glVertex3d(0, 0, 0); glVertex3d(10*dpi, 0, 0);
  glColor3d(0.0, 1.0, 0.0);
  glVertex3d(0, 0, 0); glVertex3d(0, 10*dpi, 0);
  glColor3d(0.0, 0.0, 1.0);
  glVertex3d(0, 0, 0); glVertex3d(0, 0, 10*dpi);
  glEnd();

  GLdouble mat_model[16];
  glGetDoublev(GL_MODELVIEW_MATRIX, mat_model);

  GLdouble mat_proj[16];
  glGetDoublev(GL_PROJECTION_MATRIX, mat_proj);

  GLint viewport[4];
  glGetIntegerv(GL_VIEWPORT, viewport);

  GLdouble xlabel_x, xlabel_y, xlabel_z;
  gluProject(12*dpi, 0, 0, mat_model, mat_proj, viewport, &xlabel_x, &xlabel_y, &xlabel_z);
  xlabel_x = std::round(xlabel_x); xlabel_y = std::round(xlabel_y);

  GLdouble ylabel_x, ylabel_y, ylabel_z;
  gluProject(0, 12*dpi, 0, mat_model, mat_proj, viewport, &ylabel_x, &ylabel_y, &ylabel_z);
  ylabel_x = std::round(ylabel_x); ylabel_y = std::round(ylabel_y);

  GLdouble zlabel_x, zlabel_y, zlabel_z;
  gluProject(0, 0, 12*dpi, mat_model, mat_proj, viewport, &zlabel_x, &zlabel_y, &zlabel_z);
  zlabel_x = std::round(zlabel_x); zlabel_y = std::round(zlabel_y);

  glMatrixMode(GL_PROJECTION);
  glLoadIdentity();
  glTranslated(-1, -1, 0);
  glScaled(2.0/viewport[2], 2.0/viewport[3], 1);

  glMatrixMode(GL_MODELVIEW);
  glLoadIdentity();

  glColor3f(col[0], col[1], col[2]);

  float d = 3*dpi;
  glBegin(GL_LINES);
  // X Label
  glVertex3d(xlabel_x-d, xlabel_y-d, 0); glVertex3d(xlabel_x+d, xlabel_y+d, 0);
  glVertex3d(xlabel_x-d, xlabel_y+d, 0); glVertex3d(xlabel_x+d, xlabel_y-d, 0);
  // Y Label
  glVertex3d(ylabel_x-d, ylabel_y-d, 0); glVertex3d(ylabel_x+d, ylabel_y+d, 0);
  glVertex3d(ylabel_x-d, ylabel_y+d, 0); glVertex3d(ylabel_x, ylabel_y, 0);
  // Z Label
  glVertex3d(zlabel_x-d, zlabel_y-d, 0); glVertex3d(zlabel_x+d, zlabel_y-d, 0);
  glVertex3d(zlabel_x-d, zlabel_y+d, 0); glVertex3d(zlabel_x+d, zlabel_y+d, 0);
  glVertex3d(zlabel_x-d, zlabel_y-d, 0); glVertex3d(zlabel_x+d, zlabel_y+d, 0);
  glEnd();
}

void GLView::showAxes(const Color4f &col)
{
  auto l = cam.zoomValue();

  // Large gray axis cross inline with the model
  glLineWidth(this->getDPI());
  glColor3f(col[0], col[1], col[2]);

  glBegin(GL_LINES);
  glVertex3d(0, 0, 0);
  glVertex3d(+l, 0, 0);
  glVertex3d(0, 0, 0);
  glVertex3d(0, +l, 0);
  glVertex3d(0, 0, 0);
  glVertex3d(0, 0, +l);
  glEnd();

  glPushAttrib(GL_LINE_BIT);
  glEnable(GL_LINE_STIPPLE);
  glLineStipple(3, 0xAAAA);
  glBegin(GL_LINES);
  glVertex3d(0, 0, 0);
  glVertex3d(-l, 0, 0);
  glVertex3d(0, 0, 0);
  glVertex3d(0, -l, 0);
  glVertex3d(0, 0, 0);
  glVertex3d(0, 0, -l);
  glEnd();
  glPopAttrib();
}

void GLView::showCrosshairs(const Color4f &col)
{
  glLineWidth(this->getDPI());
  glColor3f(col[0], col[1], col[2]);
  glBegin(GL_LINES);
  for (double xf = -1; xf <= +1; xf += 2)
  for (double yf = -1; yf <= +1; yf += 2) {
    auto vd = cam.zoomValue()/8;
    glVertex3d(-xf*vd, -yf*vd, -vd);
    glVertex3d(+xf*vd, +yf*vd, +vd);
  }
  glEnd();
}

void GLView::showScalemarkers(const Color4f &col)
{
	// Add scale ticks on large axes
	auto l = cam.zoomValue();
	glLineWidth(this->getDPI());
	glColor3f(col[0], col[1], col[2]);

	// Take log of l, discretize, then exponentiate. This is done so that the tick
	// denominations change every time the viewport gets 10x bigger or smaller,
	// but stays constant in-between. l_adjusted is a step function of l.
	const int log_l = static_cast<int>(floor(log10(l)));
	const double l_adjusted = pow(10, log_l);

	// Calculate tick width.
	const double tick_width = l_adjusted / 10.0;

	const int size_div_sm = 60; // divisor for l to determine minor tick size
	int line_cnt = 0;
	for (double i=0; i<l; i+=tick_width){ // i represents the position along the axis
		int size_div;
		if (line_cnt > 0 && line_cnt % 10 == 0){ // major tick
			size_div = size_div_sm * .5; // resize to a major tick
			GLView::decodeMarkerValue(i, l, size_div_sm);    // print number
		} else {                    // minor tick
			size_div = size_div_sm;      // set the minor tick to the standard size

			// Draw additional labels if there are few major tick labels visible due to
			// zoom. Because the spacing/units of major tick marks only change when the
			// viewport changes size by a factor of 10, it can be hard to see the
			// major tick labels when when the viewport is slightly larger than size at
			// which the last tick spacing change occurred. When zoom level is such
			// that very few major tick marks are visible, additional labels are drawn
			// every 2 minor ticks. We can detect that very few major ticks are visible
			// by checking if the viewport size is larger than the adjusted scale by
			// only a small ratio.
			const double more_labels_threshold = 3;
			// draw additional labels every 2 minor ticks
			const int more_labels_freq = 2;
			if (line_cnt > 0 && line_cnt % more_labels_freq == 0 && l / l_adjusted < more_labels_threshold) {
				GLView::decodeMarkerValue(i, l, size_div_sm);    // print number
			}
		}
		line_cnt++;

		/*
		 * The length of each tick is proportional to the length of the axis
		 * (which changes with the zoom value.)  l/size_div provides the
		 * proportional length
		 *
		 * Commented glVertex3d lines provide additional 'arms' for the tick
		 * the number of arms will (hopefully) eventually be driven via Preferences
		 */

		// positive axes
		glBegin(GL_LINES);
		// x
		glVertex3d(i,0,0); glVertex3d(i,-l/size_div,0); // 1 arm
		//glVertex3d(i,-l/size_div,0); glVertex3d(i,l/size_div,0); // 2 arms
		//glVertex3d(i,0,-l/size_div); glVertex3d(i,0,l/size_div); // 4 arms (w/ 2 arms line)

		// y
		glVertex3d(0,i,0); glVertex3d(-l/size_div,i,0); // 1 arm
		//glVertex3d(-l/size_div,i,0); glVertex3d(l/size_div,i,0); // 2 arms
		//glVertex3d(0,i,-l/size_div); glVertex3d(0,i,l/size_div); // 4 arms (w/ 2 arms line)

		// z
		glVertex3d(0,0,i); glVertex3d(-l/size_div,0,i); // 1 arm
		//glVertex3d(-l/size_div,0,i); glVertex3d(l/size_div,0,i); // 2 arms
		//glVertex3d(0,-l/size_div,i); glVertex3d(0,l/size_div,i); // 4 arms (w/ 2 arms line)
		glEnd();

		// negative axes
		glPushAttrib(GL_LINE_BIT);
		glEnable(GL_LINE_STIPPLE);
		glLineStipple(3, 0xAAAA);
		glBegin(GL_LINES);
		// x
		glVertex3d(-i,0,0); glVertex3d(-i,-l/size_div,0); // 1 arm
		//glVertex3d(-i,-l/size_div,0); glVertex3d(-i,l/size_div,0); // 2 arms
		//glVertex3d(-i,0,-l/size_div); glVertex3d(-i,0,l/size_div); // 4 arms (w/ 2 arms line)

		// y
		glVertex3d(0,-i,0); glVertex3d(-l/size_div,-i,0); // 1 arm
		//glVertex3d(-l/size_div,-i,0); glVertex3d(l/size_div,-i,0); // 2 arms
		//glVertex3d(0,-i,-l/size_div); glVertex3d(0,-i,l/size_div); // 4 arms (w/ 2 arms line)

		// z
		glVertex3d(0,0,-i); glVertex3d(-l/size_div,0,-i); // 1 arm
		//glVertex3d(-l/size_div,0,-i); glVertex3d(l/size_div,0,-i); // 2 arms
		//glVertex3d(0,-l/size_div,-i); glVertex3d(0,l/size_div,-i); // 4 arms (w/ 2 arms line)
		glEnd();
		glPopAttrib();
	}
}

void GLView::decodeMarkerValue(double i, double l, int size_div_sm)
{
	const auto unsigned_digit = STR(i);

	// setup how far above the axis (or tick TBD) to draw the number
	double dig_buf = (l/size_div_sm)/4;
	// setup the size of the character box
	double dig_w = (l/size_div_sm)/2;
	double dig_h = (l/size_div_sm) + dig_buf;
	// setup the distance between characters
	double kern = dig_buf;
	double dig_wk = (dig_w) + kern;

	// set up ordering for different axes
	int ax[6][3] = {
		{0,1,2},
		{1,0,2},
		{1,2,0},
		{0,1,2},
		{1,0,2},
		{1,2,0}};

	// set up character vertex sequences for different axes
	int or_2[6][6]={
		{0,1,3,2,4,5},
		{1,0,2,3,5,4},
		{1,0,2,3,5,4},
		{1,0,2,3,5,4},
		{0,1,3,2,4,5},
		{0,1,3,2,4,5}};

	int or_3[6][7]={
		{0,1,3,2,3,5,4},
		{1,0,2,3,2,4,5},
		{1,0,2,3,2,4,5},
		{1,0,2,3,2,4,5},
		{0,1,3,2,3,5,4},
		{0,1,3,2,3,5,4}};

	int or_4[6][5]={
		{0,2,3,1,5},
		{1,3,2,0,4},
		{1,3,2,0,4},
		{1,3,2,0,4},
		{0,2,3,1,5},
		{0,2,3,1,5}};

	int or_5[6][6]={
		{1,0,2,3,5,4},
		{0,1,3,2,4,5},
		{0,1,3,2,4,5},
		{0,1,3,2,4,5},
		{1,0,2,3,5,4},
		{1,0,2,3,5,4}};

	int or_6[6][6]={
		{1,0,4,5,3,2},
		{0,1,5,4,2,3},
		{0,1,5,4,2,3},
		{0,1,5,4,2,3},
		{1,0,4,5,3,2},
		{1,0,4,5,3,2}};

	int or_7[6][3]={
		{0,1,4},
		{1,0,5},
		{1,0,5},
		{1,0,5},
		{0,1,4},
		{0,1,4}};

	int or_9[6][5]={
		{5,1,0,2,3},
		{4,0,1,3,2},
		{4,0,1,3,2},
		{4,0,1,3,2},
		{5,1,0,2,3},
		{5,1,0,2,3}};

	int or_e[6][7]={
		{1,0,2,3,2,4,5},
		{0,1,3,2,3,5,4},
		{0,1,3,2,3,5,4},
		{0,1,3,2,3,5,4},
		{1,0,2,3,2,4,5},
		{1,0,2,3,2,4,5}};

	// walk through axes
	for (int di=0; di<6; ++di){

		// setup negative axes
		double polarity = 1;
		auto digit = unsigned_digit;
		if (di>2){
			polarity = -1;
			digit.insert(0, "-");
		}

		// fix the axes that need to run the opposite direction
		if (di>0 && di<4){
			std::reverse(digit.begin(),digit.end());
		}

		// walk through and render the characters of the string
		for(std::string::size_type char_num = 0; char_num < digit.size(); ++char_num){
			// setup the vertices for the char rendering based on the axis and position
			double dig_vrt[6][3] = {
				{polarity*((i+((char_num)*dig_wk))-(dig_w/2)),dig_h,0},
				{polarity*((i+((char_num)*dig_wk))+(dig_w/2)),dig_h,0},
				{polarity*((i+((char_num)*dig_wk))-(dig_w/2)),dig_h/2+dig_buf,0},
				{polarity*((i+((char_num)*dig_wk))+(dig_w/2)),dig_h/2+dig_buf,0},
				{polarity*((i+((char_num)*dig_wk))-(dig_w/2)),dig_buf,0},
				{polarity*((i+((char_num)*dig_wk))+(dig_w/2)),dig_buf,0}};

			// convert the char into lines appropriate for the axis being used
			// pseudo 7 segment vertices are:
			// A--B
			// |  |
			// C--D
			// |  |
			// E--F
			switch(digit[char_num]){
			case '1':
				glBegin(GL_LINES);
				glVertex3d(dig_vrt[0][ax[di][0]],dig_vrt[0][ax[di][1]],dig_vrt[0][ax[di][2]]);  //a
				glVertex3d(dig_vrt[4][ax[di][0]],dig_vrt[4][ax[di][1]],dig_vrt[4][ax[di][2]]);  //e
				glEnd();
				break;

			case '2':
				glBegin(GL_LINE_STRIP);
				glVertex3d(dig_vrt[or_2[di][0]][ax[di][0]],dig_vrt[or_2[di][0]][ax[di][1]],dig_vrt[or_2[di][0]][ax[di][2]]);  //a
				glVertex3d(dig_vrt[or_2[di][1]][ax[di][0]],dig_vrt[or_2[di][1]][ax[di][1]],dig_vrt[or_2[di][1]][ax[di][2]]);  //b
				glVertex3d(dig_vrt[or_2[di][2]][ax[di][0]],dig_vrt[or_2[di][2]][ax[di][1]],dig_vrt[or_2[di][2]][ax[di][2]]);  //d
				glVertex3d(dig_vrt[or_2[di][3]][ax[di][0]],dig_vrt[or_2[di][3]][ax[di][1]],dig_vrt[or_2[di][3]][ax[di][2]]);  //c
				glVertex3d(dig_vrt[or_2[di][4]][ax[di][0]],dig_vrt[or_2[di][4]][ax[di][1]],dig_vrt[or_2[di][4]][ax[di][2]]);  //e
				glVertex3d(dig_vrt[or_2[di][5]][ax[di][0]],dig_vrt[or_2[di][5]][ax[di][1]],dig_vrt[or_2[di][5]][ax[di][2]]);  //f
				glEnd();
				break;

			case '3':
				glBegin(GL_LINE_STRIP);
				glVertex3d(dig_vrt[or_3[di][0]][ax[di][0]],dig_vrt[or_3[di][0]][ax[di][1]],dig_vrt[or_3[di][0]][ax[di][2]]);  //a
				glVertex3d(dig_vrt[or_3[di][1]][ax[di][0]],dig_vrt[or_3[di][1]][ax[di][1]],dig_vrt[or_3[di][1]][ax[di][2]]);  //b
				glVertex3d(dig_vrt[or_3[di][2]][ax[di][0]],dig_vrt[or_3[di][2]][ax[di][1]],dig_vrt[or_3[di][2]][ax[di][2]]);  //d
				glVertex3d(dig_vrt[or_3[di][3]][ax[di][0]],dig_vrt[or_3[di][3]][ax[di][1]],dig_vrt[or_3[di][3]][ax[di][2]]);  //c
				glVertex3d(dig_vrt[or_3[di][4]][ax[di][0]],dig_vrt[or_3[di][4]][ax[di][1]],dig_vrt[or_3[di][4]][ax[di][2]]);  //d
				glVertex3d(dig_vrt[or_3[di][5]][ax[di][0]],dig_vrt[or_3[di][5]][ax[di][1]],dig_vrt[or_3[di][5]][ax[di][2]]);  //f
				glVertex3d(dig_vrt[or_3[di][6]][ax[di][0]],dig_vrt[or_3[di][6]][ax[di][1]],dig_vrt[or_3[di][6]][ax[di][2]]);  //e
				glEnd();
				break;

			case '4':
				glBegin(GL_LINE_STRIP);
				glVertex3d(dig_vrt[or_4[di][0]][ax[di][0]],dig_vrt[or_4[di][0]][ax[di][1]],dig_vrt[or_4[di][0]][ax[di][2]]);  //a
				glVertex3d(dig_vrt[or_4[di][1]][ax[di][0]],dig_vrt[or_4[di][1]][ax[di][1]],dig_vrt[or_4[di][1]][ax[di][2]]);  //c
				glVertex3d(dig_vrt[or_4[di][2]][ax[di][0]],dig_vrt[or_4[di][2]][ax[di][1]],dig_vrt[or_4[di][2]][ax[di][2]]);  //d
				glVertex3d(dig_vrt[or_4[di][3]][ax[di][0]],dig_vrt[or_4[di][3]][ax[di][1]],dig_vrt[or_4[di][3]][ax[di][2]]);  //b
				glVertex3d(dig_vrt[or_4[di][4]][ax[di][0]],dig_vrt[or_4[di][4]][ax[di][1]],dig_vrt[or_4[di][4]][ax[di][2]]);  //f
				glEnd();
				break;

			case '5':
				glBegin(GL_LINE_STRIP);
				glVertex3d(dig_vrt[or_5[di][0]][ax[di][0]],dig_vrt[or_5[di][0]][ax[di][1]],dig_vrt[or_5[di][0]][ax[di][2]]);  //b
				glVertex3d(dig_vrt[or_5[di][1]][ax[di][0]],dig_vrt[or_5[di][1]][ax[di][1]],dig_vrt[or_5[di][1]][ax[di][2]]);  //a
				glVertex3d(dig_vrt[or_5[di][2]][ax[di][0]],dig_vrt[or_5[di][2]][ax[di][1]],dig_vrt[or_5[di][2]][ax[di][2]]);  //c
				glVertex3d(dig_vrt[or_5[di][3]][ax[di][0]],dig_vrt[or_5[di][3]][ax[di][1]],dig_vrt[or_5[di][3]][ax[di][2]]);  //d
				glVertex3d(dig_vrt[or_5[di][4]][ax[di][0]],dig_vrt[or_5[di][4]][ax[di][1]],dig_vrt[or_5[di][4]][ax[di][2]]);  //f
				glVertex3d(dig_vrt[or_5[di][5]][ax[di][0]],dig_vrt[or_5[di][5]][ax[di][1]],dig_vrt[or_5[di][5]][ax[di][2]]);  //e
				glEnd();
				break;

			case '6':
				glBegin(GL_LINE_STRIP);
				glVertex3d(dig_vrt[or_6[di][0]][ax[di][0]],dig_vrt[or_6[di][0]][ax[di][1]],dig_vrt[or_6[di][0]][ax[di][2]]);  //b
				glVertex3d(dig_vrt[or_6[di][1]][ax[di][0]],dig_vrt[or_6[di][1]][ax[di][1]],dig_vrt[or_6[di][1]][ax[di][2]]);  //a
				glVertex3d(dig_vrt[or_6[di][2]][ax[di][0]],dig_vrt[or_6[di][2]][ax[di][1]],dig_vrt[or_6[di][2]][ax[di][2]]);  //e
				glVertex3d(dig_vrt[or_6[di][3]][ax[di][0]],dig_vrt[or_6[di][3]][ax[di][1]],dig_vrt[or_6[di][3]][ax[di][2]]);  //f
				glVertex3d(dig_vrt[or_6[di][4]][ax[di][0]],dig_vrt[or_6[di][4]][ax[di][1]],dig_vrt[or_6[di][4]][ax[di][2]]);  //d
				glVertex3d(dig_vrt[or_6[di][5]][ax[di][0]],dig_vrt[or_6[di][5]][ax[di][1]],dig_vrt[or_6[di][5]][ax[di][2]]);  //c
				glEnd();
				break;

			case '7':
				glBegin(GL_LINE_STRIP);
				glVertex3d(dig_vrt[or_7[di][0]][ax[di][0]],dig_vrt[or_7[di][0]][ax[di][1]],dig_vrt[or_7[di][0]][ax[di][2]]);  //a
				glVertex3d(dig_vrt[or_7[di][1]][ax[di][0]],dig_vrt[or_7[di][1]][ax[di][1]],dig_vrt[or_7[di][1]][ax[di][2]]);  //b
				glVertex3d(dig_vrt[or_7[di][2]][ax[di][0]],dig_vrt[or_7[di][2]][ax[di][1]],dig_vrt[or_7[di][2]][ax[di][2]]);  //e
				glEnd();
				break;

			case '8':
				glBegin(GL_LINE_STRIP);
				glVertex3d(dig_vrt[2][ax[di][0]],dig_vrt[2][ax[di][1]],dig_vrt[2][ax[di][2]]);  //c
				glVertex3d(dig_vrt[3][ax[di][0]],dig_vrt[3][ax[di][1]],dig_vrt[3][ax[di][2]]);  //d
				glVertex3d(dig_vrt[1][ax[di][0]],dig_vrt[1][ax[di][1]],dig_vrt[1][ax[di][2]]);  //b
				glVertex3d(dig_vrt[0][ax[di][0]],dig_vrt[0][ax[di][1]],dig_vrt[0][ax[di][2]]);  //a
				glVertex3d(dig_vrt[4][ax[di][0]],dig_vrt[4][ax[di][1]],dig_vrt[4][ax[di][2]]);  //e
				glVertex3d(dig_vrt[5][ax[di][0]],dig_vrt[5][ax[di][1]],dig_vrt[5][ax[di][2]]);  //f
				glVertex3d(dig_vrt[3][ax[di][0]],dig_vrt[3][ax[di][1]],dig_vrt[3][ax[di][2]]);  //d
				glEnd();
				break;

			case '9':
				glBegin(GL_LINE_STRIP);
				glVertex3d(dig_vrt[or_9[di][0]][ax[di][0]],dig_vrt[or_9[di][0]][ax[di][1]],dig_vrt[or_9[di][0]][ax[di][2]]);  //f
				glVertex3d(dig_vrt[or_9[di][1]][ax[di][0]],dig_vrt[or_9[di][1]][ax[di][1]],dig_vrt[or_9[di][1]][ax[di][2]]);  //b
				glVertex3d(dig_vrt[or_9[di][2]][ax[di][0]],dig_vrt[or_9[di][2]][ax[di][1]],dig_vrt[or_9[di][2]][ax[di][2]]);  //a
				glVertex3d(dig_vrt[or_9[di][3]][ax[di][0]],dig_vrt[or_9[di][3]][ax[di][1]],dig_vrt[or_9[di][3]][ax[di][2]]);  //c
				glVertex3d(dig_vrt[or_9[di][4]][ax[di][0]],dig_vrt[or_9[di][4]][ax[di][1]],dig_vrt[or_9[di][4]][ax[di][2]]);  //d
				glEnd();
				break;

			case '0':
				glBegin(GL_LINE_LOOP);
				glVertex3d(dig_vrt[0][ax[di][0]],dig_vrt[0][ax[di][1]],dig_vrt[0][ax[di][2]]);  //a
				glVertex3d(dig_vrt[1][ax[di][0]],dig_vrt[1][ax[di][1]],dig_vrt[1][ax[di][2]]);  //b
				glVertex3d(dig_vrt[5][ax[di][0]],dig_vrt[5][ax[di][1]],dig_vrt[5][ax[di][2]]);  //f
				glVertex3d(dig_vrt[4][ax[di][0]],dig_vrt[4][ax[di][1]],dig_vrt[4][ax[di][2]]);  //e
				glEnd();
				break;

			case '-':
				glBegin(GL_LINES);
				glVertex3d(dig_vrt[2][ax[di][0]],dig_vrt[2][ax[di][1]],dig_vrt[2][ax[di][2]]);  //c
				glVertex3d(dig_vrt[3][ax[di][0]],dig_vrt[3][ax[di][1]],dig_vrt[3][ax[di][2]]);  //d
				glEnd();
				break;

			case '.':
				glBegin(GL_LINES);
				glVertex3d(dig_vrt[4][ax[di][0]],dig_vrt[4][ax[di][1]],dig_vrt[4][ax[di][2]]);  //e
				glVertex3d(dig_vrt[5][ax[di][0]],dig_vrt[5][ax[di][1]],dig_vrt[5][ax[di][2]]);  //f
				glEnd();
				break;

			case 'e':
				glBegin(GL_LINE_STRIP);
				glVertex3d(dig_vrt[or_e[di][0]][ax[di][0]],dig_vrt[or_e[di][0]][ax[di][1]],dig_vrt[or_e[di][0]][ax[di][2]]);  //b
				glVertex3d(dig_vrt[or_e[di][1]][ax[di][0]],dig_vrt[or_e[di][1]][ax[di][1]],dig_vrt[or_e[di][1]][ax[di][2]]);  //a
				glVertex3d(dig_vrt[or_e[di][2]][ax[di][0]],dig_vrt[or_e[di][2]][ax[di][1]],dig_vrt[or_e[di][2]][ax[di][2]]);  //c
				glVertex3d(dig_vrt[or_e[di][3]][ax[di][0]],dig_vrt[or_e[di][3]][ax[di][1]],dig_vrt[or_e[di][3]][ax[di][2]]);  //d
				glVertex3d(dig_vrt[or_e[di][4]][ax[di][0]],dig_vrt[or_e[di][4]][ax[di][1]],dig_vrt[or_e[di][4]][ax[di][2]]);  //c
				glVertex3d(dig_vrt[or_e[di][5]][ax[di][0]],dig_vrt[or_e[di][5]][ax[di][1]],dig_vrt[or_e[di][5]][ax[di][2]]);  //e
				glVertex3d(dig_vrt[or_e[di][6]][ax[di][0]],dig_vrt[or_e[di][6]][ax[di][1]],dig_vrt[or_e[di][6]][ax[di][2]]);  //f
				glEnd();
				break;

			}
		}
	}
}
<|MERGE_RESOLUTION|>--- conflicted
+++ resolved
@@ -36,10 +36,6 @@
   opencsg_support = true;
   static int sId = 0;
   this->opencsg_id = sId++;
-<<<<<<< HEAD
-  for (int i = 0; i < ShaderInfo::SHADERINFO_SIZE; i++) this->shaderinfo[i] = 0;
-=======
->>>>>>> b416aa21
 #endif
 }
 
@@ -76,13 +72,6 @@
 
 void GLView::resizeGL(int w, int h)
 {
-<<<<<<< HEAD
-=======
-#ifdef ENABLE_OPENCSG
-  shaderinfo.vp_size_x = w;
-  shaderinfo.vp_size_y = h;
-#endif
->>>>>>> b416aa21
   cam.pixel_width = w;
   cam.pixel_height = h;
   glViewport(0, 0, w, h);
@@ -214,7 +203,6 @@
   }
 
   if (opencsg_support && this->has_shaders) {
-<<<<<<< HEAD
 
     const char *vs_source = R"VS_PROG(
       #version 110
@@ -267,77 +255,6 @@
 
     // Does this help mac CI server graphical glitches?
     glHint(GL_FRAGMENT_SHADER_DERIVATIVE_HINT, GL_NICEST);
-=======
-  /*
-    Uniforms:
-      1 color1 - face color
-      2 color2 - edge color
-      7 xscale
-      8 yscale
-
-    Attributes:
-      3 trig
-      4 pos_b
-      5 pos_c
-      6 mask
-
-    Other:
-      9 width
-      10 height
-
-    Outputs:
-      tp
-      tr
-      shading
-   */
-    const char *vs_source =
-			// Updated in this->resizeGL
-			"uniform float xscale, yscale;\n"
-	  	// The other two vectors of the triangle
-			"attribute vec3 pos_b, pos_c;\n"
-			// Trig: line width of edge: -1 dont draw
-			// mask: what is the current edge
-			// .x p0->p1, .y: p1->p2, .z p0->p2
-			"attribute vec3 trig, mask;\n"
-			// tp, tr infos for fragment shader edge highlighting
-			"varying vec3 tp, tr;\n"
-			// "darkdness" for fragment shader
-			"varying float shading;\n"
-			"void main() {\n"
-			"  vec4 p0 = gl_ModelViewProjectionMatrix * gl_Vertex;\n"  // projected vector
-			"  vec4 p1 = gl_ModelViewProjectionMatrix * vec4(pos_b, 1.0);\n" // ?? pos_b = argument
-			"  vec4 p2 = gl_ModelViewProjectionMatrix * vec4(pos_c, 1.0);\n" // ?? pos_b = argument
-			// Lengths of the sides of the rendered triangle
-			"  float a = distance(vec2(xscale*p1.x/p1.w, yscale*p1.y/p1.w), vec2(xscale*p2.x/p2.w, yscale*p2.y/p2.w));\n"
-			"  float b = distance(vec2(xscale*p0.x/p0.w, yscale*p0.y/p0.w), vec2(xscale*p1.x/p1.w, yscale*p1.y/p1.w));\n"
-			"  float c = distance(vec2(xscale*p0.x/p0.w, yscale*p0.y/p0.w), vec2(xscale*p2.x/p2.w, yscale*p2.y/p2.w));\n"
-			"  float s = (a + b + c) / 2.0;\n"
-			"  float A = sqrt(s*(s-a)*(s-b)*(s-c));\n"
-			"  float ha = 2.0*A/a;\n"
-			"  gl_Position = p0;\n"
-			"  tp = mask * ha;\n"
-			"  tr = trig;\n"
-			"  vec3 normal, lightDir;\n"
-			"  normal = normalize(gl_NormalMatrix * gl_Normal);\n"
-			"  lightDir = normalize(vec3(gl_LightSource[0].position));\n"
-			"  shading = 0.2 + abs(dot(normal, lightDir));\n"
-			"}\n";
-
-    /*
-      Inputs:
-        tp && tr - if any components of tp < tr, use color2 (edge color)
-        shading  - multiplied by color1. color2 is is without lighting
-    */
-    const char *fs_source =
-      "uniform vec4 color1, color2;\n"
-      "varying vec3 tp, tr, tmp;\n"
-      "varying float shading;\n"
-      "void main() {\n"
-      "  gl_FragColor = vec4(color1.r * shading, color1.g * shading, color1.b * shading, color1.a);\n"
-      "  if (tp.x < tr.x || tp.y < tr.y || tp.z < tr.z)\n"
-      "    gl_FragColor = color2;\n"
-      "}\n";
->>>>>>> b416aa21
 
     auto vs = glCreateShader(GL_VERTEX_SHADER);
     glShaderSource(vs, 1, (const GLchar**)&vs_source, nullptr);
@@ -357,31 +274,14 @@
     glLinkProgram(edgeshader_prog);
     glErrorCheck();
 
-<<<<<<< HEAD
-    shaderinfo[ShaderInfo::EDGESHADER_PROG] = edgeshader_prog;
-    shaderinfo[ShaderInfo::COLOR1]          = glGetUniformLocation(edgeshader_prog, "color1");
-    glErrorCheck();
-    shaderinfo[ShaderInfo::COLOR2]          = glGetUniformLocation(edgeshader_prog, "color2");
-    glErrorCheck();
-    shaderinfo[ShaderInfo::BARYCENTRIC]     = glGetAttribLocation(edgeshader_prog, "barycentric");
-    glErrorCheck();
-=======
     shaderinfo.progid = edgeshader_prog; // 0
     shaderinfo.type = GLView::shaderinfo_t::CSG_RENDERING;
     shaderinfo.data.csg_rendering.color_area = glGetUniformLocation(edgeshader_prog, "color1"); // 1
+    glErrorCheck();
     shaderinfo.data.csg_rendering.color_edge = glGetUniformLocation(edgeshader_prog, "color2"); // 2
-    shaderinfo.data.csg_rendering.trig = glGetAttribLocation(edgeshader_prog, "trig"); // 3
-    shaderinfo.data.csg_rendering.point_b = glGetAttribLocation(edgeshader_prog, "pos_b"); // 4
-    shaderinfo.data.csg_rendering.point_c = glGetAttribLocation(edgeshader_prog, "pos_c"); // 5
-    shaderinfo.data.csg_rendering.mask = glGetAttribLocation(edgeshader_prog, "mask"); // 6
-    shaderinfo.data.csg_rendering.xscale = glGetUniformLocation(edgeshader_prog, "xscale"); // 7
-    shaderinfo.data.csg_rendering.yscale = glGetUniformLocation(edgeshader_prog, "yscale"); // 8
-
-    auto err = glGetError();
-    if (err != GL_NO_ERROR) {
-      fprintf(stderr, "OpenGL Error: %s\n", gluErrorString(err));
-    }
->>>>>>> b416aa21
+    glErrorCheck();
+    shaderinfo.data.csg_rendering.barycentric = glGetAttribLocation(edgeshader_prog, "barycentric");
+    glErrorCheck();
 
     GLint status;
     glGetProgramiv(edgeshader_prog, GL_LINK_STATUS, &status);
