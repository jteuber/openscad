--- conflicted
+++ resolved
@@ -18,29 +18,12 @@
 
 	shared_ptr<const Geometry> evaluateGeometry(const AbstractNode &node, bool allownef);
 
-<<<<<<< HEAD
-	virtual Response visit(State &state, const AbstractNode &node);
-	virtual Response visit(State &state, const AbstractIntersectionNode &node);
-	virtual Response visit(State &state, const AbstractPolyNode &node);
-	virtual Response visit(State &state, const LinearExtrudeNode &node);
-	virtual Response visit(State &state, const RotateExtrudeNode &node);
-	virtual Response visit(State &state, const ListNode &node);
-	virtual Response visit(State &state, const GroupNode &node);
-	virtual Response visit(State &state, const RootNode &node);
-	virtual Response visit(State &state, const LeafNode &node);
-	virtual Response visit(State &state, const TransformNode &node);
-	virtual Response visit(State &state, const CsgNode &node);
-	virtual Response visit(State &state, const CgaladvNode &node);
-	virtual Response visit(State &state, const ProjectionNode &node);
-	virtual Response visit(State &state, const RenderNode &node);
-	virtual Response visit(State &state, const TextNode &node);
-	virtual Response visit(State &state, const OffsetNode &node);
-=======
 	Response visit(State &state, const AbstractNode &node) override;
 	Response visit(State &state, const AbstractIntersectionNode &node) override;
 	Response visit(State &state, const AbstractPolyNode &node) override;
 	Response visit(State &state, const LinearExtrudeNode &node) override;
 	Response visit(State &state, const RotateExtrudeNode &node) override;
+	Response visit(State &state, const ListNode &node) override;
 	Response visit(State &state, const GroupNode &node) override;
 	Response visit(State &state, const RootNode &node) override;
 	Response visit(State &state, const LeafNode &node) override;
@@ -51,7 +34,6 @@
 	Response visit(State &state, const RenderNode &node) override;
 	Response visit(State &state, const TextNode &node) override;
 	Response visit(State &state, const OffsetNode &node) override;
->>>>>>> 0d4fa3e6
 
 	const Tree &getTree() const { return this->tree; }
 
