--- conflicted
+++ resolved
@@ -25,7 +25,6 @@
  */
 
 #include "system-gl.h"
-#include "GLView.h"
 #include "OpenCSGRenderer.h"
 #include "polyset.h"
 #include "csgnode.h"
@@ -74,10 +73,6 @@
 
 void OpenCSGRenderer::draw(bool /*showfaces*/, bool showedges) const
 {
-<<<<<<< HEAD
-	GLint *shaderinfo = this->shaderinfo;
-	if (!shaderinfo[ShaderInfo::EDGESHADER_PROG]) shaderinfo = nullptr;
-=======
 	GLView::shaderinfo_t *shaderinfo = this->shaderinfo;
 	if (!shaderinfo->progid) shaderinfo = nullptr;
 	if (!showedges) shaderinfo = nullptr;
@@ -87,7 +82,6 @@
 
 void OpenCSGRenderer::draw_with_shader(const GLView::shaderinfo_t *shaderinfo) const
 {
->>>>>>> b416aa21
 	if (this->root_products) {
 		renderCSGProducts(*this->root_products, shaderinfo, false, false);
 	}
@@ -125,9 +119,6 @@
 			OpenCSG::render(primitives);
 			glDepthFunc(GL_EQUAL);
 		}
-<<<<<<< HEAD
-		if (shaderinfo) glUseProgram(shaderinfo[ShaderInfo::EDGESHADER_PROG]);
-=======
 		OPENGL_TEST("start");
 		if (shaderinfo) glUseProgram(shaderinfo->progid);
 		OPENGL_TEST("load shader");
@@ -140,7 +131,6 @@
 										((identifier >> 16) & 0xff) / 255.0f);
 				OPENGL_TEST("setup shader");
 			}
->>>>>>> b416aa21
 
 			const Color4f &c = csgobj.leaf->color;
 			csgmode_e csgmode = get_csgmode(highlight_mode, background_mode);
