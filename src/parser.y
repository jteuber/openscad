/*
 *  OpenSCAD (www.openscad.org)
 *  Copyright (C) 2009-2011 Clifford Wolf <clifford@clifford.at> and
 *                          Marius Kintel <marius@kintel.net>
 *
 *  This program is free software; you can redistribute it and/or modify
 *  it under the terms of the GNU General Public License as published by
 *  the Free Software Foundation; either version 2 of the License, or
 *  (at your option) any later version.
 *
 *  As a special exception, you have permission to link this program
 *  with the CGAL library and distribute executables, as long as you
 *  follow the requirements of the GNU GPL in regard to all of the
 *  software in the executable aside from CGAL.
 *
 *  This program is distributed in the hope that it will be useful,
 *  but WITHOUT ANY WARRANTY; without even the implied warranty of
 *  MERCHANTABILITY or FITNESS FOR A PARTICULAR PURPOSE.  See the
 *  GNU General Public License for more details.
 *
 *  You should have received a copy of the GNU General Public License
 *  along with this program; if not, write to the Free Software
 *  Foundation, Inc., 59 Temple Place, Suite 330, Boston, MA  02111-1307  USA
 *
 */

%expect 2 /* Expect 2 shift/reduce conflict for ifelse_statement - "dangling else problem" */

%{

#include <sys/types.h>
#include <sys/stat.h>
#ifndef _MSC_VER
#include <unistd.h>
#endif

#include "FileModule.h"
#include "UserModule.h"
#include "ModuleInstantiation.h"
#include "Assignment.h"
#include "expression.h"
#include "value.h"
#include "function.h"
#include "printutils.h"
#include "memory.h"
#include <sstream>
#include <boost/filesystem.hpp>

namespace fs = boost::filesystem;

#define YYMAXDEPTH 20000
#define LOC(loc) Location(loc.first_line, loc.first_column, loc.last_line, loc.last_column)
  
int parser_error_pos = -1;

int parserlex(void);
void yyerror(char const *s);

int lexerget_lineno(void);
fs::path sourcefile(void);
int lexerlex_destroy(void);
int lexerlex(void);

std::stack<LocalScope *> scope_stack;
FileModule *rootmodule;

extern void lexerdestroy();
extern FILE *lexerin;
extern const char *parser_input_buffer;
const char *parser_input_buffer;
fs::path parser_sourcefile;

%}

%union {
  char *text;
  double number;
  class Value *value;
  class Expression *expr;
  class Vector *vec;
  class ModuleInstantiation *inst;
  class IfElseModuleInstantiation *ifelse;
  class Assignment *arg;
  AssignmentList *args;
}

%token TOK_ERROR

%token TOK_MODULE
%token TOK_FUNCTION
%token TOK_IF
%token TOK_ELSE
%token TOK_FOR
%token TOK_LET
%token TOK_EACH

%token <text> TOK_ID
%token <text> TOK_STRING
%token <text> TOK_USE
%token <number> TOK_NUMBER

%token TOK_TRUE
%token TOK_FALSE
%token TOK_UNDEF

%token LE GE EQ NE AND OR

%right LET

%right '?' ':'

%left OR
%left AND

%left '<' LE GE '>'
%left EQ NE

%left '!' '+' '-'
%left '*' '/' '%'
%left '[' ']'
%left '.'

%type <expr> expr
%type <vec> vector_expr
%type <expr> list_comprehension_elements
%type <expr> list_comprehension_elements_p
%type <expr> list_comprehension_elements_or_expr

%type <inst> module_instantiation
%type <ifelse> if_statement
%type <ifelse> ifelse_statement
%type <inst> single_module_instantiation

%type <args> arguments_call
%type <args> arguments_decl

%type <arg> argument_call
%type <arg> argument_decl
%type <text> module_id

%debug

%%

input:    /* empty */
        | TOK_USE
            {
              rootmodule->registerUse(std::string($1));
              free($1);
            }
          input
        | statement input
        ;

statement:
          ';'
        | '{' inner_input '}'
        | module_instantiation
            {
                if ($1) scope_stack.top()->addChild($1);
            }
        | assignment
        | TOK_MODULE TOK_ID '(' arguments_decl optional_commas ')'
            {
              UserModule *newmodule = new UserModule(LOC(@$));
                newmodule->definition_arguments = *$4;
                scope_stack.top()->modules[$2] = newmodule;
                scope_stack.push(&newmodule->scope);
                free($2);
                delete $4;
            }
          statement
            {
                scope_stack.pop();
            }
        | TOK_FUNCTION TOK_ID '(' arguments_decl optional_commas ')' '=' expr
            {
              UserFunction *func = UserFunction::create($2, *$4, shared_ptr<Expression>($8), LOC(@$));
                scope_stack.top()->functions[$2] = func;
                free($2);
                delete $4;
            }
          ';'
        ;

inner_input:
          /* empty */
        | statement inner_input
        ;

assignment:
          TOK_ID '=' expr ';'
            {
                bool found = false;
                for (auto &assignment : scope_stack.top()->assignments) {
                    if (assignment.name == $1) {
                        assignment.expr = shared_ptr<Expression>($3);
                        assignment.setLocation(LOC(@$));
                        found = true;
                        break;
                    }
                }
                if (!found) {
<<<<<<< HEAD
                    scope_stack.top()->assignments.push_back(Assignment($1, shared_ptr<Expression>($3),LOC(@$)));
=======
                  scope_stack.top()->assignments.push_back(Assignment($1, shared_ptr<Expression>($3), LOC(@$)));
>>>>>>> 4a0f3b2a
                }
                free($1);
                
            }
        ;

module_instantiation:
          '!' module_instantiation
            {
                $$ = $2;
                if ($$) $$->tag_root = true;
            }
        | '#' module_instantiation
            {
                $$ = $2;
                if ($$) $$->tag_highlight = true;
            }
        | '%' module_instantiation
            {
                $$ = $2;
                if ($$) $$->tag_background = true;
            }
        | '*' module_instantiation
            {
                delete $2;
                $$ = NULL;
            }
        | single_module_instantiation
            {
                $<inst>$ = $1;
                scope_stack.push(&$1->scope);
            }
          child_statement
            {
                scope_stack.pop();
                $$ = $<inst>2;
            }
        | ifelse_statement
            {
                $$ = $1;
            }
        ;

ifelse_statement:
          if_statement
            {
                $$ = $1;
            }
        | if_statement TOK_ELSE
            {
                scope_stack.push(&$1->else_scope);
            }
          child_statement
            {
                scope_stack.pop();
                $$ = $1;
            }
        ;

if_statement:
          TOK_IF '(' expr ')'
            {
                $<ifelse>$ = new IfElseModuleInstantiation(shared_ptr<Expression>($3), parser_sourcefile.parent_path().generic_string(), LOC(@$));
                scope_stack.push(&$<ifelse>$->scope);
            }
          child_statement
            {
                scope_stack.pop();
                $$ = $<ifelse>5;
            }
        ;

child_statements:
          /* empty */
        | child_statements child_statement
        | child_statements assignment
        ;

child_statement:
          ';'
        | '{' child_statements '}'
        | module_instantiation
            {
                if ($1) scope_stack.top()->addChild($1);
            }
        ;

// "for", "let" and "each" are valid module identifiers
module_id:
          TOK_ID  { $$ = $1; }
        | TOK_FOR { $$ = strdup("for"); }
        | TOK_LET { $$ = strdup("let"); }
        | TOK_EACH { $$ = strdup("each"); }
        ;

single_module_instantiation:
          module_id '(' arguments_call ')'
            {
                $$ = new ModuleInstantiation($1, *$3, parser_sourcefile.parent_path().generic_string(), LOC(@$));
                free($1);
                delete $3;
            }
        ;

expr:
          TOK_TRUE
            {
              $$ = new Literal(ValuePtr(true), LOC(@$));
            }
        | TOK_FALSE
            {
              $$ = new Literal(ValuePtr(false), LOC(@$));
            }
        | TOK_UNDEF
            {
              $$ = new Literal(ValuePtr::undefined, LOC(@$));
            }
        | TOK_ID
            {
              $$ = new Lookup($1, LOC(@$));
                free($1);
            }
        | expr '.' TOK_ID
            {
              $$ = new MemberLookup($1, $3, LOC(@$));
              free($3);
            }
        | TOK_STRING
            {
              $$ = new Literal(ValuePtr(std::string($1)), LOC(@$));
              free($1);
            }
        | TOK_NUMBER
            {
              $$ = new Literal(ValuePtr($1), LOC(@$));
            }
        | TOK_LET '(' arguments_call ')' expr %prec LET
            {
              $$ = new Let(*$3, $5, LOC(@$));
              delete $3;
            }
        | '[' expr ':' expr ']'
            {
              $$ = new Range($2, $4, LOC(@$));
            }
        | '[' expr ':' expr ':' expr ']'
            {
              $$ = new Range($2, $4, $6, LOC(@$));
            }
        | '[' optional_commas ']'
            {
              $$ = new Literal(ValuePtr(Value::VectorType()), LOC(@$));
            }
        | '[' vector_expr optional_commas ']'
            {
              $$ = $2;
            }
        | expr '*' expr
            {
              $$ = new BinaryOp($1, BinaryOp::Op::Multiply, $3, LOC(@$));
            }
        | expr '/' expr
            {
              $$ = new BinaryOp($1, BinaryOp::Op::Divide, $3, LOC(@$));
            }
        | expr '%' expr
            {
              $$ = new BinaryOp($1, BinaryOp::Op::Modulo, $3, LOC(@$));
            }
        | expr '+' expr
            {
              $$ = new BinaryOp($1, BinaryOp::Op::Plus, $3, LOC(@$));
            }
        | expr '-' expr
            {
              $$ = new BinaryOp($1, BinaryOp::Op::Minus, $3, LOC(@$));
            }
        | expr '<' expr
            {
              $$ = new BinaryOp($1, BinaryOp::Op::Less, $3, LOC(@$));
            }
        | expr LE expr
            {
              $$ = new BinaryOp($1, BinaryOp::Op::LessEqual, $3, LOC(@$));
            }
        | expr EQ expr
            {
              $$ = new BinaryOp($1, BinaryOp::Op::Equal, $3, LOC(@$));
            }
        | expr NE expr
            {
              $$ = new BinaryOp($1, BinaryOp::Op::NotEqual, $3, LOC(@$));
            }
        | expr GE expr
            {
              $$ = new BinaryOp($1, BinaryOp::Op::GreaterEqual, $3, LOC(@$));
            }
        | expr '>' expr
            {
              $$ = new BinaryOp($1, BinaryOp::Op::Greater, $3, LOC(@$));
            }
        | expr AND expr
            {
              $$ = new BinaryOp($1, BinaryOp::Op::LogicalAnd, $3, LOC(@$));
            }
        | expr OR expr
            {
              $$ = new BinaryOp($1, BinaryOp::Op::LogicalOr, $3, LOC(@$));
            }
        | '+' expr
            {
                $$ = $2;
            }
        | '-' expr
            {
              $$ = new UnaryOp(UnaryOp::Op::Negate, $2, LOC(@$));
            }
        | '!' expr
            {
              $$ = new UnaryOp(UnaryOp::Op::Not, $2, LOC(@$));
            }
        | '(' expr ')'
            {
              $$ = $2;
            }
        | expr '?' expr ':' expr
            {
              $$ = new TernaryOp($1, $3, $5, LOC(@$));
            }
        | expr '[' expr ']'
            {
              $$ = new ArrayLookup($1, $3, LOC(@$));
            }
        | TOK_ID '(' arguments_call ')'
            {
              $$ = new FunctionCall($1, *$3, LOC(@$));
              free($1);
              delete $3;
            }
        ;

list_comprehension_elements:
          /* The last set element may not be a "let" (as that would instead
             be parsed as an expression) */
          TOK_LET '(' arguments_call ')' list_comprehension_elements_p
            {
              $$ = new LcLet(*$3, $5, LOC(@$));
              delete $3;
            }
        | TOK_EACH list_comprehension_elements_or_expr
            {
              $$ = new LcEach($2, LOC(@$));
            }
        | TOK_FOR '(' arguments_call ')' list_comprehension_elements_or_expr
            {
                $$ = $5;

                /* transform for(i=...,j=...) -> for(i=...) for(j=...) */
                for (int i = $3->size()-1; i >= 0; i--) {
                  AssignmentList arglist;
                  arglist.push_back((*$3)[i]);
                  Expression *e = new LcFor(arglist, $$, LOC(@$));
                    $$ = e;
                }
                delete $3;
            }
        | TOK_FOR '(' arguments_call ';' expr ';' arguments_call ')' list_comprehension_elements_or_expr
            {
              $$ = new LcForC(*$3, *$7, $5, $9, LOC(@$));
                delete $3;
                delete $7;
            }
        | TOK_IF '(' expr ')' list_comprehension_elements_or_expr
            {
              $$ = new LcIf($3, $5, 0, LOC(@$));
            }
        | TOK_IF '(' expr ')' list_comprehension_elements_or_expr TOK_ELSE list_comprehension_elements_or_expr
            {
              $$ = new LcIf($3, $5, $7, LOC(@$));
            }
        ;

// list_comprehension_elements with optional parenthesis
list_comprehension_elements_p:
          list_comprehension_elements
        | '(' list_comprehension_elements ')'
            {
                $$ = $2;
            }
        ;

list_comprehension_elements_or_expr:
          list_comprehension_elements_p
        | expr
        ;

optional_commas:
          ',' optional_commas
        | /* empty */
        ;

vector_expr:
          expr
            {
              $$ = new Vector(LOC(@$));
              $$->push_back($1);
            }
        |  list_comprehension_elements
            {
              $$ = new Vector(LOC(@$));
              $$->push_back($1);
            }
        | vector_expr ',' optional_commas list_comprehension_elements_or_expr
            {
              $$ = $1;
              $$->push_back($4);
            }
        ;

arguments_decl:
          /* empty */
            {
                $$ = new AssignmentList();
            }
        | argument_decl
            {
                $$ = new AssignmentList();
                $$->push_back(*$1);
                delete $1;
            }
        | arguments_decl ',' optional_commas argument_decl
            {
                $$ = $1;
                $$->push_back(*$4);
                delete $4;
            }
        ;

argument_decl:
          TOK_ID
            {
                $$ = new Assignment($1, LOC(@$));
                free($1);
            }
        | TOK_ID '=' expr
            {
              $$ = new Assignment($1, shared_ptr<Expression>($3), LOC(@$));
                free($1);
            }
        ;

arguments_call:
          /* empty */
            {
                $$ = new AssignmentList();
            }
        | argument_call
            {
                $$ = new AssignmentList();
                $$->push_back(*$1);
                delete $1;
            }
        | arguments_call ',' optional_commas argument_call
            {
                $$ = $1;
                $$->push_back(*$4);
                delete $4;
            }
        ;

argument_call:
          expr
            {
                $$ = new Assignment("", shared_ptr<Expression>($1), LOC(@$));
            }
        | TOK_ID '=' expr
            {
                $$ = new Assignment($1, shared_ptr<Expression>($3), LOC(@$));
                free($1);
            }
        ;

%%

int parserlex(void)
{
  return lexerlex();
}

void yyerror (char const *s)
{
  // FIXME: We leak memory on parser errors...
  PRINTB("ERROR: Parser error in file %s, line %d: %s\n",
         sourcefile() % lexerget_lineno() % s);
}

FileModule *parse(const char *text, const fs::path &filename, int debug)
{
  lexerin = NULL;
  parser_error_pos = -1;
  parser_input_buffer = text;
  parser_sourcefile = fs::absolute(filename);

  rootmodule = new FileModule();
  rootmodule->setModulePath(filename.parent_path().generic_string());
  scope_stack.push(&rootmodule->scope);
  //        PRINTB_NOCACHE("New module: %s %p", "root" % rootmodule);

  parserdebug = debug;
  int parserretval = parserparse();
  lexerdestroy();
  lexerlex_destroy();

  if (parserretval != 0) return NULL;

  parser_error_pos = -1;
  scope_stack.pop();
  return rootmodule;
}<|MERGE_RESOLUTION|>--- conflicted
+++ resolved
@@ -201,11 +201,7 @@
                     }
                 }
                 if (!found) {
-<<<<<<< HEAD
-                    scope_stack.top()->assignments.push_back(Assignment($1, shared_ptr<Expression>($3),LOC(@$)));
-=======
                   scope_stack.top()->assignments.push_back(Assignment($1, shared_ptr<Expression>($3), LOC(@$)));
->>>>>>> 4a0f3b2a
                 }
                 free($1);
                 
