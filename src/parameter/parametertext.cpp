#include "parametertext.h"
<<<<<<< HEAD
=======
#include "comment.h"
>>>>>>> 0ff3ca2f

#include <QVBoxLayout>

ParameterText::ParameterText(QWidget *parent, StringParameter *parameter, DescriptionStyle descriptionStyle):
	ParameterVirtualWidget(parent, parameter),
	parameter(parameter)
{
	setupUi(this);
	descriptionWidget->setDescription(parameter, descriptionStyle);

	if (parameter->maximumSize) {
		lineEdit->setMaxLength(*parameter->maximumSize);
	}

<<<<<<< HEAD
	connect(lineEdit, SIGNAL(editingFinished()), this, SLOT(onChanged()));
	setValue();
=======
void ParameterText::onChanged(QString)
{
	if(!this->suppressUpdate){
		if (object->dvt == Value::Type::STRING) {
			object->value = Value(lineEdit->text().toStdString());
		}else{
			shared_ptr<Expression> params = CommentParser::parser(lineEdit->text().toStdString().c_str());
			if (!params) return;
			Value newValue = params->evaluateLiteral();
			if (object->dvt == newValue.type()) {
				object->value = std::move(newValue);
			}
		}
	}
>>>>>>> 0ff3ca2f
}

void ParameterText::onChanged()
{
	parameter->value = lineEdit->text().toStdString();
	emit changed();
}

void ParameterText::setValue()
{
	lineEdit->setText(QString::fromStdString(parameter->value));
}<|MERGE_RESOLUTION|>--- conflicted
+++ resolved
@@ -1,10 +1,4 @@
 #include "parametertext.h"
-<<<<<<< HEAD
-=======
-#include "comment.h"
->>>>>>> 0ff3ca2f
-
-#include <QVBoxLayout>
 
 ParameterText::ParameterText(QWidget *parent, StringParameter *parameter, DescriptionStyle descriptionStyle):
 	ParameterVirtualWidget(parent, parameter),
@@ -17,25 +11,8 @@
 		lineEdit->setMaxLength(*parameter->maximumSize);
 	}
 
-<<<<<<< HEAD
 	connect(lineEdit, SIGNAL(editingFinished()), this, SLOT(onChanged()));
 	setValue();
-=======
-void ParameterText::onChanged(QString)
-{
-	if(!this->suppressUpdate){
-		if (object->dvt == Value::Type::STRING) {
-			object->value = Value(lineEdit->text().toStdString());
-		}else{
-			shared_ptr<Expression> params = CommentParser::parser(lineEdit->text().toStdString().c_str());
-			if (!params) return;
-			Value newValue = params->evaluateLiteral();
-			if (object->dvt == newValue.type()) {
-				object->value = std::move(newValue);
-			}
-		}
-	}
->>>>>>> 0ff3ca2f
 }
 
 void ParameterText::onChanged()
