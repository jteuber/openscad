--- conflicted
+++ resolved
@@ -71,7 +71,15 @@
 	return keywordSet[set - 1].c_str();
 }
 
-<<<<<<< HEAD
+QStringList ScadLexer::autoCompletionWordSeparators() const
+{
+	QStringList wl;
+	wl << "."; // dot notation, not used yet, but preparation for object support
+	wl << "<"; // for include/use auto complete
+	wl << "/"; // for include/use directory auto complete
+	return wl;
+}
+
 #endif
 
 /***************************************************************/
@@ -380,9 +388,7 @@
 	return "SCAD";
 }
 
-#endif
-=======
-QStringList ScadLexer::autoCompletionWordSeparators() const
+QStringList ScadLexer2::autoCompletionWordSeparators() const
 {
 	QStringList wl;
 	wl << "."; // dot notation, not used yet, but preparation for object support
@@ -390,4 +396,5 @@
 	wl << "/"; // for include/use directory auto complete
 	return wl;
 }
->>>>>>> e6c567f3
+
+#endif