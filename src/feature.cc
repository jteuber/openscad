--- conflicted
+++ resolved
@@ -31,12 +31,8 @@
  * const Features listed below.
  */
 const Feature Feature::ExperimentalFastCsg("fast-csg", "Enable much faster CSG operations with corefinement instead of nef when possible.");
-<<<<<<< HEAD
 const Feature Feature::ExperimentalFastCsgTrustCorefinement("fast-csg-trust-corefinement", "Speed up fast-csg by trusting corefinement functions to tell us the cases they don't support, rather than proactively avoiding these with costly checks.");
 const Feature Feature::ExperimentalFastCsgDebugCorefinement("fast-csg-debug-corefinement", "Debug feature only for command-line usage: dumps .off files with all corefinement operands to help the dev team reproduce issues. This may create lots of files, beware!");
-#endif
-=======
->>>>>>> ceee130a
 #if FAST_CSG_KERNEL_IS_LAZY
 const Feature Feature::ExperimentalFastCsgExact("fast-csg-exact", "Force lazy numbers to exact after each CSG operation.");
 const Feature Feature::ExperimentalFastCsgExactCorefinementCallback("fast-csg-exact-callbacks", "Same as fast-csg-exact but even forces exact numbers inside corefinement callbacks rather than at the end of each operation.");
