/*
 *  OpenSCAD (www.openscad.org)
 *  Copyright (C) 2009-2011 Clifford Wolf <clifford@clifford.at> and
 *                          Marius Kintel <marius@kintel.net>
 *
 *  This program is free software; you can redistribute it and/or modify
 *  it under the terms of the GNU General Public License as published by
 *  the Free Software Foundation; either version 2 of the License, or
 *  (at your option) any later version.
 *
 *  As a special exception, you have permission to link this program
 *  with the CGAL library and distribute executables, as long as you
 *  follow the requirements of the GNU GPL in regard to all of the
 *  software in the executable aside from CGAL.
 *
 *  This program is distributed in the hope that it will be useful,
 *  but WITHOUT ANY WARRANTY; without even the implied warranty of
 *  MERCHANTABILITY or FITNESS FOR A PARTICULAR PURPOSE.  See the
 *  GNU General Public License for more details.
 *
 *  You should have received a copy of the GNU General Public License
 *  along with this program; if not, write to the Free Software
 *  Foundation, Inc., 59 Temple Place, Suite 330, Boston, MA  02111-1307  USA
 *
 */

#include "export.h"
#include "polyset.h"
#include "polyset-utils.h"
#include "dxfdata.h"

/*!
	Saves the current Polygon2d as DXF to the given absolute filename.
 */
void export_dxf(const Polygon2d &poly, std::ostream &output)
{
	setlocale(LC_NUMERIC, "C"); // Ensure radix is . (not ,) in output
	// Some importers (e.g. Inkscape) needs a BLOCKS section to be present
	output << "  0\n"
				 <<	"SECTION\n"
				 <<	"  2\n"
				 <<	"BLOCKS\n"
				 <<	"  0\n"
				 << "ENDSEC\n"
				 << "  0\n"
				 << "SECTION\n"
				 << "  2\n"
				 << "ENTITIES\n";

	for(const auto &o : poly.outlines()) {
		for (unsigned int i=0;i<o.vertices.size();i++) {
			const Vector2d &p1 = o.vertices[i];
			const Vector2d &p2 = o.vertices[(i+1)%o.vertices.size()];
			double x1 = p1[0];
			double y1 = p1[1];
			double x2 = p2[0];
			double y2 = p2[1];
			output << "  0\n"
						 << "LINE\n";
			// Some importers (e.g. Inkscape) needs a layer to be specified
      // The [X1 Y1 X2 Y2] order is the most common and can be parsed linearly.
			// Some libraries, like the python libraries dxfgrabber and ezdxf, cannot open [X1 X2 Y1 Y2] order.
			output << "  8\n"
						 << "0\n"
						 << " 10\n"
						 << x1 << "\n"
						 << " 20\n"
						 << y1 << "\n"
						 << " 11\n"
						 << x2 << "\n"
						 << " 21\n"
						 << y2 << "\n";
		}
	}

	output << "  0\n"
				 << "ENDSEC\n";

	// Some importers (e.g. Inkscape) needs an OBJECTS section with a DICTIONARY entry
	output << "  0\n"
				 << "SECTION\n"
				 << "  2\n"
				 << "OBJECTS\n"
				 << "  0\n"
				 << "DICTIONARY\n"
				 << "  0\n"
				 << "ENDSEC\n";

	output << "  0\n"
				 <<"EOF\n";

	setlocale(LC_NUMERIC, "");      // Set default locale
}

void export_dxf(const shared_ptr<const Geometry> &geom, std::ostream &output)
{
<<<<<<< HEAD
	if (const GeometryList *geomlist = dynamic_cast<const GeometryList *>(geom.get())) {
		BOOST_FOREACH(const Geometry::GeometryItem &item, geomlist->getChildren()) {
			export_dxf(item.second, output);
		}
	}
	else if (const PolySet *ps = dynamic_cast<const PolySet *>(geom.get())) {
=======
	if (dynamic_cast<const PolySet *>(geom.get())) {
>>>>>>> 0d4fa3e6
		assert(false && "Unsupported file format");
	}
	else if (const Polygon2d *poly = dynamic_cast<const Polygon2d *>(geom.get())) {
		export_dxf(*poly, output);
	} else {
		assert(false && "Export as DXF for this geometry type is not supported");
	}
}<|MERGE_RESOLUTION|>--- conflicted
+++ resolved
@@ -94,16 +94,11 @@
 
 void export_dxf(const shared_ptr<const Geometry> &geom, std::ostream &output)
 {
-<<<<<<< HEAD
 	if (const GeometryList *geomlist = dynamic_cast<const GeometryList *>(geom.get())) {
-		BOOST_FOREACH(const Geometry::GeometryItem &item, geomlist->getChildren()) {
+		for(const auto &item : geomlist->getChildren()) {
 			export_dxf(item.second, output);
 		}
-	}
-	else if (const PolySet *ps = dynamic_cast<const PolySet *>(geom.get())) {
-=======
-	if (dynamic_cast<const PolySet *>(geom.get())) {
->>>>>>> 0d4fa3e6
+	} else if (dynamic_cast<const PolySet *>(geom.get())) {
 		assert(false && "Unsupported file format");
 	}
 	else if (const Polygon2d *poly = dynamic_cast<const Polygon2d *>(geom.get())) {
