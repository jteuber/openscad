--- conflicted
+++ resolved
@@ -14,11 +14,7 @@
 	typedef std::vector<Feature *> list_t;
 	typedef list_t::iterator iterator;
 
-<<<<<<< HEAD
-        static const Feature ExperimentalAmfImport;
-=======
         static const Feature Experimental3dPrint;
->>>>>>> 69bf5a55
         static const Feature Experimental3mfImport;
         static const Feature Experimental3mfExport;
         static const Feature ExperimentalSvgImport;
