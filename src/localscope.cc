--- conflicted
+++ resolved
@@ -75,13 +75,4 @@
 		}
 	}
 	return target;
-<<<<<<< HEAD
-}
-
-AbstractNode* LocalScope::instantiateModule(const std::shared_ptr<const Context>& context, size_t index) const
-{
-	assert(index < this->moduleInstantiations.size());
-	return moduleInstantiations[index]->evaluate(context);
-=======
->>>>>>> 9a221037
 }