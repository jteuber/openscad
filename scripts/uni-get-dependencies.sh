--- conflicted
+++ resolved
@@ -35,13 +35,8 @@
 get_netbsd_deps()
 {
  pkgin install bison boost cmake git bash eigen flex gmake gmp mpfr \
-<<<<<<< HEAD
   qt4 glew cgal opencsg modular-xorg python27 curl \
-  imagemagick ImageMagick glib2-devel
-=======
-  qt4 glew cgal opencsg modular-xorg python27 py27-paramiko curl \
   imagemagick ImageMagick glib2-devel gettext
->>>>>>> 80f8b850
 }
 
 get_opensuse_deps()
@@ -65,11 +60,7 @@
   libxmu-dev cmake bison flex git-core libboost-all-dev \
   libXi-dev libmpfr-dev libboost-dev libglew-dev \
   libeigen3-dev libcgal-dev libopencsg-dev libgmp3-dev libgmp-dev \
-<<<<<<< HEAD
-  curl imagemagick libglib2.0-dev; do
-=======
-  python-paramiko curl imagemagick libglib2.0-dev gettext; do
->>>>>>> 80f8b850
+  curl imagemagick libglib2.0-dev gettext; do
    apt-get -y install $pkg;
  done
 }
