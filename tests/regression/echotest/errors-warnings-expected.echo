WARNING: Ignoring unknown function 'test', in file errors-warnings.scad, line 19.
WARNING: Ignoring unknown variable 'a', in file errors-warnings.scad, line 1.
ECHO: undef
<<<<<<< HEAD
WARNING: Ignoring unknown module 'hello', line 17.
WARNING: Ignoring radius variable 'r' as diameter 'd' is defined too.
WARNING: color() expects numbers between 0.0 and 1.0. Value of -1.0 is out of range, line 27
WARNING: color() expects numbers between 0.0 and 1.0. Value of 2.0 is out of range, line 27
WARNING: Unable to parse color "notaname", line 28. Please see
WARNING: http://en.wikipedia.org/wiki/Web_colors
WARNING: Ignoring unknown module 'box', line 29.
=======
WARNING: Ignoring unknown module 'hello', in file errors-warnings.scad, line 17.
WARNING: Ignoring radius variable 'r' as diameter 'd' is defined too.
>>>>>>> f041ddc7
<|MERGE_RESOLUTION|>--- conflicted
+++ resolved
@@ -1,15 +1,10 @@
 WARNING: Ignoring unknown function 'test', in file errors-warnings.scad, line 19.
 WARNING: Ignoring unknown variable 'a', in file errors-warnings.scad, line 1.
 ECHO: undef
-<<<<<<< HEAD
-WARNING: Ignoring unknown module 'hello', line 17.
+WARNING: Ignoring unknown module 'hello', in file errors-warnings.scad, line 17.
 WARNING: Ignoring radius variable 'r' as diameter 'd' is defined too.
 WARNING: color() expects numbers between 0.0 and 1.0. Value of -1.0 is out of range, line 27
 WARNING: color() expects numbers between 0.0 and 1.0. Value of 2.0 is out of range, line 27
 WARNING: Unable to parse color "notaname", line 28. Please see
 WARNING: http://en.wikipedia.org/wiki/Web_colors
-WARNING: Ignoring unknown module 'box', line 29.
-=======
-WARNING: Ignoring unknown module 'hello', in file errors-warnings.scad, line 17.
-WARNING: Ignoring radius variable 'r' as diameter 'd' is defined too.
->>>>>>> f041ddc7
+WARNING: Ignoring unknown module 'box', line 29.