group() {
<<<<<<< HEAD
	multmatrix([[1, 0, 0, 90], [0, 1, 0, 10], [0, 0, 1, 0], [0, 0, 0, 1]]) {
		color([1, 0, 0, 1]) {
			square(size = [135, 0.5], center = false);
=======
	group() {
		multmatrix([[1, 0, 0, 90], [0, 1, 0, 10], [0, 0, 1, 0], [0, 0, 0, 1]]) {
			color([1, 0, 0, 1]) {
				square(size = [135, 0.5], center = false);
			}
			color([0, 0, 1, 1]) {
				square(size = [0.5, 20], center = false);
			}
			text(text = "OpenSCAD", size = 20, spacing = 1, font = "Liberation Sans:style=Regular", direction = "ltr", language = "en", script = "Latn", halign = "left", valign = "baseline", $fn = 0, $fa = 12, $fs = 2);
		}
		multmatrix([[1, 0, 0, 90], [0, 1, 0, 60], [0, 0, 1, 0], [0, 0, 0, 1]]) {
			color([1, 0, 0, 1]) {
				square(size = [135, 0.5], center = false);
			}
			color([0, 0, 1, 1]) {
				square(size = [0.5, 20], center = false);
			}
			text(text = "OpenSCAD", size = 20, spacing = 1, font = "Liberation Sans:style=Regular", direction = "rtl", language = "en", script = "Latn", halign = "left", valign = "baseline", $fn = 0, $fa = 12, $fs = 2);
		}
		multmatrix([[1, 0, 0, 10], [0, 1, 0, 160], [0, 0, 1, 0], [0, 0, 0, 1]]) {
			color([1, 0, 0, 1]) {
				square(size = [135, 0.5], center = false);
			}
			color([0, 0, 1, 1]) {
				square(size = [0.5, 20], center = false);
			}
			text(text = "OpenSCAD", size = 20, spacing = 1, font = "Liberation Sans:style=Regular", direction = "ttb", language = "en", script = "Latn", halign = "left", valign = "baseline", $fn = 0, $fa = 12, $fs = 2);
		}
		multmatrix([[1, 0, 0, 60], [0, 1, 0, 140], [0, 0, 1, 0], [0, 0, 0, 1]]) {
			color([1, 0, 0, 1]) {
				square(size = [135, 0.5], center = false);
			}
			color([0, 0, 1, 1]) {
				square(size = [0.5, 20], center = false);
			}
			text(text = "OpenSCAD", size = 20, spacing = 1, font = "Liberation Sans:style=Regular", direction = "btt", language = "en", script = "Latn", halign = "left", valign = "baseline", $fn = 0, $fa = 12, $fs = 2);
>>>>>>> c468f9a5
		}
		color([0, 0, 1, 1]) {
			square(size = [0.5, 20], center = false);
		}
		text(text = "OpenSCAD", size = 20, spacing = 1, font = "Liberation Sans:style=Regular", direction = "ltl", language = "en", script = "latin", halign = "left", valign = "baseline", $fn = 0, $fa = 12, $fs = 2);
	}
	multmatrix([[1, 0, 0, 90], [0, 1, 0, 60], [0, 0, 1, 0], [0, 0, 0, 1]]) {
		color([1, 0, 0, 1]) {
			square(size = [135, 0.5], center = false);
		}
		color([0, 0, 1, 1]) {
			square(size = [0.5, 20], center = false);
		}
		text(text = "OpenSCAD", size = 20, spacing = 1, font = "Liberation Sans:style=Regular", direction = "rtl", language = "en", script = "latin", halign = "left", valign = "baseline", $fn = 0, $fa = 12, $fs = 2);
	}
	multmatrix([[1, 0, 0, 10], [0, 1, 0, 160], [0, 0, 1, 0], [0, 0, 0, 1]]) {
		color([1, 0, 0, 1]) {
			square(size = [135, 0.5], center = false);
		}
		color([0, 0, 1, 1]) {
			square(size = [0.5, 20], center = false);
		}
		text(text = "OpenSCAD", size = 20, spacing = 1, font = "Liberation Sans:style=Regular", direction = "ttb", language = "en", script = "latin", halign = "left", valign = "baseline", $fn = 0, $fa = 12, $fs = 2);
	}
	multmatrix([[1, 0, 0, 60], [0, 1, 0, 140], [0, 0, 1, 0], [0, 0, 0, 1]]) {
		color([1, 0, 0, 1]) {
			square(size = [135, 0.5], center = false);
		}
		color([0, 0, 1, 1]) {
			square(size = [0.5, 20], center = false);
		}
		text(text = "OpenSCAD", size = 20, spacing = 1, font = "Liberation Sans:style=Regular", direction = "btt", language = "en", script = "latin", halign = "left", valign = "baseline", $fn = 0, $fa = 12, $fs = 2);
	}
}<|MERGE_RESOLUTION|>--- conflicted
+++ resolved
@@ -1,51 +1,12 @@
 group() {
-<<<<<<< HEAD
 	multmatrix([[1, 0, 0, 90], [0, 1, 0, 10], [0, 0, 1, 0], [0, 0, 0, 1]]) {
 		color([1, 0, 0, 1]) {
 			square(size = [135, 0.5], center = false);
-=======
-	group() {
-		multmatrix([[1, 0, 0, 90], [0, 1, 0, 10], [0, 0, 1, 0], [0, 0, 0, 1]]) {
-			color([1, 0, 0, 1]) {
-				square(size = [135, 0.5], center = false);
-			}
-			color([0, 0, 1, 1]) {
-				square(size = [0.5, 20], center = false);
-			}
-			text(text = "OpenSCAD", size = 20, spacing = 1, font = "Liberation Sans:style=Regular", direction = "ltr", language = "en", script = "Latn", halign = "left", valign = "baseline", $fn = 0, $fa = 12, $fs = 2);
-		}
-		multmatrix([[1, 0, 0, 90], [0, 1, 0, 60], [0, 0, 1, 0], [0, 0, 0, 1]]) {
-			color([1, 0, 0, 1]) {
-				square(size = [135, 0.5], center = false);
-			}
-			color([0, 0, 1, 1]) {
-				square(size = [0.5, 20], center = false);
-			}
-			text(text = "OpenSCAD", size = 20, spacing = 1, font = "Liberation Sans:style=Regular", direction = "rtl", language = "en", script = "Latn", halign = "left", valign = "baseline", $fn = 0, $fa = 12, $fs = 2);
-		}
-		multmatrix([[1, 0, 0, 10], [0, 1, 0, 160], [0, 0, 1, 0], [0, 0, 0, 1]]) {
-			color([1, 0, 0, 1]) {
-				square(size = [135, 0.5], center = false);
-			}
-			color([0, 0, 1, 1]) {
-				square(size = [0.5, 20], center = false);
-			}
-			text(text = "OpenSCAD", size = 20, spacing = 1, font = "Liberation Sans:style=Regular", direction = "ttb", language = "en", script = "Latn", halign = "left", valign = "baseline", $fn = 0, $fa = 12, $fs = 2);
-		}
-		multmatrix([[1, 0, 0, 60], [0, 1, 0, 140], [0, 0, 1, 0], [0, 0, 0, 1]]) {
-			color([1, 0, 0, 1]) {
-				square(size = [135, 0.5], center = false);
-			}
-			color([0, 0, 1, 1]) {
-				square(size = [0.5, 20], center = false);
-			}
-			text(text = "OpenSCAD", size = 20, spacing = 1, font = "Liberation Sans:style=Regular", direction = "btt", language = "en", script = "Latn", halign = "left", valign = "baseline", $fn = 0, $fa = 12, $fs = 2);
->>>>>>> c468f9a5
 		}
 		color([0, 0, 1, 1]) {
 			square(size = [0.5, 20], center = false);
 		}
-		text(text = "OpenSCAD", size = 20, spacing = 1, font = "Liberation Sans:style=Regular", direction = "ltl", language = "en", script = "latin", halign = "left", valign = "baseline", $fn = 0, $fa = 12, $fs = 2);
+		text(text = "OpenSCAD", size = 20, spacing = 1, font = "Liberation Sans:style=Regular", direction = "ltr", language = "en", script = "Latn", halign = "left", valign = "baseline", $fn = 0, $fa = 12, $fs = 2);
 	}
 	multmatrix([[1, 0, 0, 90], [0, 1, 0, 60], [0, 0, 1, 0], [0, 0, 0, 1]]) {
 		color([1, 0, 0, 1]) {
@@ -54,7 +15,7 @@
 		color([0, 0, 1, 1]) {
 			square(size = [0.5, 20], center = false);
 		}
-		text(text = "OpenSCAD", size = 20, spacing = 1, font = "Liberation Sans:style=Regular", direction = "rtl", language = "en", script = "latin", halign = "left", valign = "baseline", $fn = 0, $fa = 12, $fs = 2);
+		text(text = "OpenSCAD", size = 20, spacing = 1, font = "Liberation Sans:style=Regular", direction = "rtl", language = "en", script = "Latn", halign = "left", valign = "baseline", $fn = 0, $fa = 12, $fs = 2);
 	}
 	multmatrix([[1, 0, 0, 10], [0, 1, 0, 160], [0, 0, 1, 0], [0, 0, 0, 1]]) {
 		color([1, 0, 0, 1]) {
@@ -63,7 +24,7 @@
 		color([0, 0, 1, 1]) {
 			square(size = [0.5, 20], center = false);
 		}
-		text(text = "OpenSCAD", size = 20, spacing = 1, font = "Liberation Sans:style=Regular", direction = "ttb", language = "en", script = "latin", halign = "left", valign = "baseline", $fn = 0, $fa = 12, $fs = 2);
+		text(text = "OpenSCAD", size = 20, spacing = 1, font = "Liberation Sans:style=Regular", direction = "ttb", language = "en", script = "Latn", halign = "left", valign = "baseline", $fn = 0, $fa = 12, $fs = 2);
 	}
 	multmatrix([[1, 0, 0, 60], [0, 1, 0, 140], [0, 0, 1, 0], [0, 0, 0, 1]]) {
 		color([1, 0, 0, 1]) {
@@ -72,6 +33,6 @@
 		color([0, 0, 1, 1]) {
 			square(size = [0.5, 20], center = false);
 		}
-		text(text = "OpenSCAD", size = 20, spacing = 1, font = "Liberation Sans:style=Regular", direction = "btt", language = "en", script = "latin", halign = "left", valign = "baseline", $fn = 0, $fa = 12, $fs = 2);
+		text(text = "OpenSCAD", size = 20, spacing = 1, font = "Liberation Sans:style=Regular", direction = "btt", language = "en", script = "Latn", halign = "left", valign = "baseline", $fn = 0, $fa = 12, $fs = 2);
 	}
 }