--- conflicted
+++ resolved
@@ -1,9 +1,2 @@
-<<<<<<< HEAD
-text(text = "", size = 10, spacing = 1, font = "", direction = "ltr", language = "en", script = "latin", halign = "left", valign = "baseline", $fn = 0, $fa = 12, $fs = 2);
-text(text = "", size = 10, spacing = 1, font = "", direction = "ltr", language = "en", script = "latin", halign = "left", valign = "baseline", $fn = 0, $fa = 12, $fs = 2);
-=======
-group() {
-	text(text = "", size = 10, spacing = 1, font = "", direction = "ltr", language = "en", halign = "left", valign = "baseline", $fn = 0, $fa = 12, $fs = 2);
-	text(text = "", size = 10, spacing = 1, font = "", direction = "ltr", language = "en", halign = "left", valign = "baseline", $fn = 0, $fa = 12, $fs = 2);
-}
->>>>>>> c468f9a5
+text(text = "", size = 10, spacing = 1, font = "", direction = "ltr", language = "en", halign = "left", valign = "baseline", $fn = 0, $fa = 12, $fs = 2);
+text(text = "", size = 10, spacing = 1, font = "", direction = "ltr", language = "en", halign = "left", valign = "baseline", $fn = 0, $fa = 12, $fs = 2);