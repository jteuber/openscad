union() {
	union() {
		multmatrix([[1, 0, 0, 2], [0, 1, 0, 0], [0, 0, 1, 0], [0, 0, 0, 1]]) {
			union() {
				cylinder($fn = 0, $fa = 12, $fs = 2, h = 1, r1 = 0.7, r2 = 0.2, center = true);
			}
		}
		multmatrix([[1, 0, 0, 2], [0, 1, 0, -2], [0, 0, 1, 0], [0, 0, 0, 1]]) {
			union() {
				cylinder($fn = 10, $fa = 12, $fs = 2, h = 1, r1 = 0.5, r2 = 0.5, center = true);
			}
		}
		cube(size = [1, 1, 1], center = true);
	}
	multmatrix([[1, 0, 0, 4], [0, 1, 0, 0], [0, 0, 1, 0], [0, 0, 0, 1]]);
	multmatrix([[1, 0, 0, 4], [0, 1, 0, -2], [0, 0, 1, 0], [0, 0, 0, 1]]);
	multmatrix([[1, 0, 0, -2], [0, 1, 0, 0], [0, 0, 1, 0], [0, 0, 0, 1]]) {
		union() {
			sphere($fn = 8, $fa = 12, $fs = 2, r = 0.5);
		}
	}
	multmatrix([[1, 0, 0, -2], [0, 1, 0, -2], [0, 0, 1, 0], [0, 0, 0, 1]]) {
		union() {
			difference() {
				cube(size = [1, 1, 1], center = true);
				cylinder($fn = 0, $fa = 12, $fs = 2, h = 2, r1 = 0.4, r2 = 0.4, center = true);
			}
		}
	}
	multmatrix([[1, 0, 0, 0], [0, 1, 0, 2], [0, 0, 1, 0], [0, 0, 0, 1]]) {
		union() {
			cube(size = [0.5, 0.5, 1], center = true);
		}
<<<<<<< HEAD
	}
	multmatrix([[1, 0, 0, 0], [0, 1, 0, -2], [0, 0, 1, 0], [0, 0, 0, 1]]) {
		sphere($fn = 16, $fa = 12, $fs = 2, r = 1);
	}
	multmatrix([[1, 0, 0, 0], [0, 1, 0, -4], [0, 0, 1, 0], [0, 0, 0, 1]]) {
		union() {
			multmatrix([[0, 0, 1, 0], [0, 1, 0, 0], [-1, 0, 0, 0], [0, 0, 0, 1]]) {
				union() {
					linear_extrude(height = 1.5, center = true, convexity = 1, twist = 0, slices = 2, scale = [1, 1], $fn = 0, $fa = 12, $fs = 2) {
						circle($fn = 30, $fa = 12, $fs = 2, r = 0.3);
					}
					linear_extrude(height = 1.5, center = true, convexity = 1, twist = 0, slices = 2, scale = [1, 1], $fn = 0, $fa = 12, $fs = 2) {
						projection(cut = false, convexity = 0) {
							multmatrix([[0, 0, -1, 0], [0, 1, 0, 0], [1, 0, 0, 0], [0, 0, 0, 1]]) {
								multmatrix([[1, 0, 0, 0], [0, 1, 0, 0], [0, 0, 1, 0.31819805153], [0, 0, 0, 1]]) {
									cylinder($fn = 30, $fa = 12, $fs = 2, h = 0.212132, r1 = 0.212132, r2 = 0, center = true);
=======
		multmatrix([[1, 0, 0, 0], [0, 1, 0, -4], [0, 0, 1, 0], [0, 0, 0, 1]]) {
			group() {
				multmatrix([[0, 0, 1, 0], [0, 1, 0, 0], [-1, 0, 0, 0], [0, 0, 0, 1]]) {
					union() {
						linear_extrude(height = 1.5, center = true, convexity = 1, scale = [1, 1], $fn = 0, $fa = 12, $fs = 2) {
							circle($fn = 30, $fa = 12, $fs = 2, r = 0.3);
						}
						linear_extrude(height = 1.5, center = true, convexity = 1, scale = [1, 1], $fn = 0, $fa = 12, $fs = 2) {
							projection(cut = false, convexity = 0) {
								multmatrix([[0, 0, -1, 0], [0, 1, 0, 0], [1, 0, 0, 0], [0, 0, 0, 1]]) {
									multmatrix([[1, 0, 0, 0], [0, 1, 0, 0], [0, 0, 1, 0.31819805153], [0, 0, 0, 1]]) {
										cylinder($fn = 30, $fa = 12, $fs = 2, h = 0.212132, r1 = 0.212132, r2 = 0, center = true);
									}
>>>>>>> e64734f8
								}
							}
						}
					}
				}
			}
		}
	}
	multmatrix([[1, 0, 0, -2], [0, 1, 0, -4], [0, 0, 1, 0], [0, 0, 0, 1]]) {
		cube(size = [1.43239, 0.5, 0.5], center = true);
	}
	multmatrix([[1, 0, 0, 2], [0, 1, 0, -4], [0, 0, 1, -0.5], [0, 0, 0, 1]]) {
		multmatrix([[0.05, 0, 0, 0], [0, 0.05, 0, 0], [0, 0, 0.05, 0], [0, 0, 0, 1]]) {
			union() {
				multmatrix([[1, 0, 0, 0], [0, 1, 0, 0], [0, 0, 1, 0], [0, 0, 0, 1]]) {
					multmatrix([[1, 0, 0, 0], [0, 1, 0, 0], [0, 0, 1, 0], [0, 0, 0, 1]]) {
						union() {
							multmatrix([[1, 0, 0, 0], [0, 1, 0, 0], [0, 0, 1, 17], [0, 0, 0, 1]]) {
								cylinder($fn = 30, $fa = 12, $fs = 2, h = 8, r1 = 6, r2 = 6, center = false);
								cylinder($fn = 20, $fa = 12, $fs = 2, h = 10.5, r1 = 2.5, r2 = 2.5, center = false);
							}
							multmatrix([[1, 0, 0, -6], [0, 1, 0, -6], [0, 0, 1, 0], [0, 0, 0, 1]]) {
								cube(size = [12, 22.8, 19.5], center = false);
								multmatrix([[1, 0, 0, 0], [0, 1, 0, -5], [0, 0, 1, 17], [0, 0, 0, 1]]) {
									cube(size = [12, 7, 2.5], center = false);
								}
								multmatrix([[1, 0, 0, 0], [0, 1, 0, 20.8], [0, 0, 1, 17], [0, 0, 0, 1]]) {
									cube(size = [12, 7, 2.5], center = false);
								}
							}
							union();
							multmatrix([[1, 0, 0, -6], [0, 1, 0, 0], [0, 0, 1, 19], [0, 0, 0, 1]]) {
								multmatrix([[0, 0, 1, 0], [1, 0, 0, 0], [0, 1, 0, 0], [0, 0, 0, 1]]) {
									union() {
										linear_extrude(height = 12, center = false, convexity = 1, scale = [1, 1], $fn = 0, $fa = 12, $fs = 2) {
											polygon(points = [[0, 0], [18, 0], [0, 4]], paths = [[0, 1, 2]], convexity = 1);
										}
									}
								}
							}
							multmatrix([[1, 0, 0, -6], [0, 1, 0, -6], [0, 0, 1, 19], [0, 0, 0, 1]]) {
								cube(size = [12, 6.5, 4], center = false);
							}
						}
						union();
					}
				}
			}
		}
	}
}<|MERGE_RESOLUTION|>--- conflicted
+++ resolved
@@ -31,7 +31,6 @@
 		union() {
 			cube(size = [0.5, 0.5, 1], center = true);
 		}
-<<<<<<< HEAD
 	}
 	multmatrix([[1, 0, 0, 0], [0, 1, 0, -2], [0, 0, 1, 0], [0, 0, 0, 1]]) {
 		sphere($fn = 16, $fa = 12, $fs = 2, r = 1);
@@ -40,29 +39,14 @@
 		union() {
 			multmatrix([[0, 0, 1, 0], [0, 1, 0, 0], [-1, 0, 0, 0], [0, 0, 0, 1]]) {
 				union() {
-					linear_extrude(height = 1.5, center = true, convexity = 1, twist = 0, slices = 2, scale = [1, 1], $fn = 0, $fa = 12, $fs = 2) {
+					linear_extrude(height = 1.5, center = true, convexity = 1, scale = [1, 1], $fn = 0, $fa = 12, $fs = 2) {
 						circle($fn = 30, $fa = 12, $fs = 2, r = 0.3);
 					}
-					linear_extrude(height = 1.5, center = true, convexity = 1, twist = 0, slices = 2, scale = [1, 1], $fn = 0, $fa = 12, $fs = 2) {
+					linear_extrude(height = 1.5, center = true, convexity = 1, scale = [1, 1], $fn = 0, $fa = 12, $fs = 2) {
 						projection(cut = false, convexity = 0) {
 							multmatrix([[0, 0, -1, 0], [0, 1, 0, 0], [1, 0, 0, 0], [0, 0, 0, 1]]) {
 								multmatrix([[1, 0, 0, 0], [0, 1, 0, 0], [0, 0, 1, 0.31819805153], [0, 0, 0, 1]]) {
 									cylinder($fn = 30, $fa = 12, $fs = 2, h = 0.212132, r1 = 0.212132, r2 = 0, center = true);
-=======
-		multmatrix([[1, 0, 0, 0], [0, 1, 0, -4], [0, 0, 1, 0], [0, 0, 0, 1]]) {
-			group() {
-				multmatrix([[0, 0, 1, 0], [0, 1, 0, 0], [-1, 0, 0, 0], [0, 0, 0, 1]]) {
-					union() {
-						linear_extrude(height = 1.5, center = true, convexity = 1, scale = [1, 1], $fn = 0, $fa = 12, $fs = 2) {
-							circle($fn = 30, $fa = 12, $fs = 2, r = 0.3);
-						}
-						linear_extrude(height = 1.5, center = true, convexity = 1, scale = [1, 1], $fn = 0, $fa = 12, $fs = 2) {
-							projection(cut = false, convexity = 0) {
-								multmatrix([[0, 0, -1, 0], [0, 1, 0, 0], [1, 0, 0, 0], [0, 0, 0, 1]]) {
-									multmatrix([[1, 0, 0, 0], [0, 1, 0, 0], [0, 0, 1, 0.31819805153], [0, 0, 0, 1]]) {
-										cylinder($fn = 30, $fa = 12, $fs = 2, h = 0.212132, r1 = 0.212132, r2 = 0, center = true);
-									}
->>>>>>> e64734f8
 								}
 							}
 						}
