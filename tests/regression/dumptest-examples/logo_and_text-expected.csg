group();
multmatrix([[1, 0, 0, 110], [0, 1, 0, 0], [0, 0, 1, 80], [0, 0, 0, 1]]) {
	multmatrix([[1, 0, 0, 0], [0, 1, 0, 0], [0, 0, 1, 30], [0, 0, 0, 1]]) {
		multmatrix([[0.69427204401, 0.71938369937, 0.02175826214, 0], [-0.58256341607, 0.57946619475, -0.56994630922, 0], [-0.42261826174, 0.38302222155, 0.82139380484, 0], [0, 0, 0, 1]]) {
			group() {
				difference() {
					sphere($fn = 120, $fa = 12, $fs = 2, r = 60);
					group() {
						cylinder($fn = 60, $fa = 12, $fs = 2, h = 150, r1 = 30, r2 = 30, center = true);
					}
					multmatrix([[0, 0, 1, 0], [0, 1, 0, 0], [-1, 0, 0, 0], [0, 0, 0, 1]]) {
						group() {
							cylinder($fn = 60, $fa = 12, $fs = 2, h = 150, r1 = 30, r2 = 30, center = true);
						}
					}
#					multmatrix([[1, 0, 0, 0], [0, 0, -1, 0], [0, 1, 0, 0], [0, 0, 0, 1]]) {
						group() {
							cylinder($fn = 60, $fa = 12, $fs = 2, h = 150, r1 = 30, r2 = 30, center = true);
						}
					}
				}
			}
		}
	}
	multmatrix([[1, 0, 0, 100], [0, 1, 0, 0], [0, 0, 1, 40], [0, 0, 0, 1]]) {
		group() {
			color([0.317647, 0.556863, 0.0156863, 1]) {
				group() {
					group() {
<<<<<<< HEAD
						multmatrix([[1, 0, 0, 0], [0, 0, -1, 0], [0, 1, 0, 0], [0, 0, 0, 1]]) {
							linear_extrude(height = 1, center = false, convexity = 1, scale = [1, 1], $fn = 0, $fa = 12, $fs = 2);
=======
						group() {
							multmatrix([[1, 0, 0, 0], [0, 0, -1, 0], [0, 1, 0, 0], [0, 0, 0, 1]]) {
								linear_extrude(height = 1, center = false, convexity = 1, scale = [1, 1], $fn = 0, $fa = 12, $fs = 2) {
									text(text = "Open", size = 42, spacing = 1, font = "Liberation Serif:style=Bold", direction = "ltr", language = "en", script = "latin", halign = "left", valign = "baseline", $fn = 16, $fa = 12, $fs = 2);
								}
							}
>>>>>>> 656735f6
						}
					}
				}
			}
		}
	}
	multmatrix([[1, 0, 0, 242], [0, 1, 0, 0], [0, 0, 1, 40], [0, 0, 0, 1]]) {
		group() {
			color([0, 0, 0, 1]) {
				group() {
					group() {
<<<<<<< HEAD
						multmatrix([[1, 0, 0, 0], [0, 0, -1, 0], [0, 1, 0, 0], [0, 0, 0, 1]]) {
							linear_extrude(height = 1, center = false, convexity = 1, scale = [1, 1], $fn = 0, $fa = 12, $fs = 2);
=======
						group() {
							multmatrix([[1, 0, 0, 0], [0, 0, -1, 0], [0, 1, 0, 0], [0, 0, 0, 1]]) {
								linear_extrude(height = 1, center = false, convexity = 1, scale = [1, 1], $fn = 0, $fa = 12, $fs = 2) {
									text(text = "SCAD", size = 42, spacing = 1, font = "Liberation Serif:style=Bold", direction = "ltr", language = "en", script = "latin", halign = "left", valign = "baseline", $fn = 16, $fa = 12, $fs = 2);
								}
							}
>>>>>>> 656735f6
						}
					}
				}
			}
		}
	}
	multmatrix([[1, 0, 0, 100], [0, 1, 0, 0], [0, 0, 1, -10], [0, 0, 0, 1]]) {
		group() {
			color([0, 0, 0, 1]) {
				group() {
					group() {
<<<<<<< HEAD
						multmatrix([[1, 0, 0, 0], [0, 0, -1, 0], [0, 1, 0, 0], [0, 0, 0, 1]]) {
							linear_extrude(height = 1, center = false, convexity = 1, scale = [1, 1], $fn = 0, $fa = 12, $fs = 2);
=======
						group() {
							multmatrix([[1, 0, 0, 0], [0, 0, -1, 0], [0, 1, 0, 0], [0, 0, 0, 1]]) {
								linear_extrude(height = 1, center = false, convexity = 1, scale = [1, 1], $fn = 0, $fa = 12, $fs = 2) {
									text(text = "The Programmers", size = 18, spacing = 1, font = "Liberation Serif", direction = "ltr", language = "en", script = "latin", halign = "left", valign = "baseline", $fn = 16, $fa = 12, $fs = 2);
								}
							}
>>>>>>> 656735f6
						}
					}
				}
			}
		}
	}
	multmatrix([[1, 0, 0, 160], [0, 1, 0, 0], [0, 0, 1, -40], [0, 0, 0, 1]]) {
		group() {
			color([0, 0, 0, 1]) {
				group() {
					group() {
<<<<<<< HEAD
						multmatrix([[1, 0, 0, 0], [0, 0, -1, 0], [0, 1, 0, 0], [0, 0, 0, 1]]) {
							linear_extrude(height = 1, center = false, convexity = 1, scale = [1, 1], $fn = 0, $fa = 12, $fs = 2);
=======
						group() {
							multmatrix([[1, 0, 0, 0], [0, 0, -1, 0], [0, 1, 0, 0], [0, 0, 0, 1]]) {
								linear_extrude(height = 1, center = false, convexity = 1, scale = [1, 1], $fn = 0, $fa = 12, $fs = 2) {
									text(text = "Solid 3D CAD Modeller", size = 18, spacing = 1, font = "Liberation Serif", direction = "ltr", language = "en", script = "latin", halign = "left", valign = "baseline", $fn = 16, $fa = 12, $fs = 2);
								}
							}
>>>>>>> 656735f6
						}
					}
				}
			}
		}
	}
}<|MERGE_RESOLUTION|>--- conflicted
+++ resolved
@@ -27,17 +27,10 @@
 			color([0.317647, 0.556863, 0.0156863, 1]) {
 				group() {
 					group() {
-<<<<<<< HEAD
 						multmatrix([[1, 0, 0, 0], [0, 0, -1, 0], [0, 1, 0, 0], [0, 0, 0, 1]]) {
-							linear_extrude(height = 1, center = false, convexity = 1, scale = [1, 1], $fn = 0, $fa = 12, $fs = 2);
-=======
-						group() {
-							multmatrix([[1, 0, 0, 0], [0, 0, -1, 0], [0, 1, 0, 0], [0, 0, 0, 1]]) {
-								linear_extrude(height = 1, center = false, convexity = 1, scale = [1, 1], $fn = 0, $fa = 12, $fs = 2) {
-									text(text = "Open", size = 42, spacing = 1, font = "Liberation Serif:style=Bold", direction = "ltr", language = "en", script = "latin", halign = "left", valign = "baseline", $fn = 16, $fa = 12, $fs = 2);
-								}
+							linear_extrude(height = 1, center = false, convexity = 1, scale = [1, 1], $fn = 0, $fa = 12, $fs = 2) {
+								text(text = "Open", size = 42, spacing = 1, font = "Liberation Serif:style=Bold", direction = "ltr", language = "en", script = "latin", halign = "left", valign = "baseline", $fn = 16, $fa = 12, $fs = 2);
 							}
->>>>>>> 656735f6
 						}
 					}
 				}
@@ -49,17 +42,10 @@
 			color([0, 0, 0, 1]) {
 				group() {
 					group() {
-<<<<<<< HEAD
 						multmatrix([[1, 0, 0, 0], [0, 0, -1, 0], [0, 1, 0, 0], [0, 0, 0, 1]]) {
-							linear_extrude(height = 1, center = false, convexity = 1, scale = [1, 1], $fn = 0, $fa = 12, $fs = 2);
-=======
-						group() {
-							multmatrix([[1, 0, 0, 0], [0, 0, -1, 0], [0, 1, 0, 0], [0, 0, 0, 1]]) {
-								linear_extrude(height = 1, center = false, convexity = 1, scale = [1, 1], $fn = 0, $fa = 12, $fs = 2) {
-									text(text = "SCAD", size = 42, spacing = 1, font = "Liberation Serif:style=Bold", direction = "ltr", language = "en", script = "latin", halign = "left", valign = "baseline", $fn = 16, $fa = 12, $fs = 2);
-								}
+							linear_extrude(height = 1, center = false, convexity = 1, scale = [1, 1], $fn = 0, $fa = 12, $fs = 2) {
+								text(text = "SCAD", size = 42, spacing = 1, font = "Liberation Serif:style=Bold", direction = "ltr", language = "en", script = "latin", halign = "left", valign = "baseline", $fn = 16, $fa = 12, $fs = 2);
 							}
->>>>>>> 656735f6
 						}
 					}
 				}
@@ -71,17 +57,10 @@
 			color([0, 0, 0, 1]) {
 				group() {
 					group() {
-<<<<<<< HEAD
 						multmatrix([[1, 0, 0, 0], [0, 0, -1, 0], [0, 1, 0, 0], [0, 0, 0, 1]]) {
-							linear_extrude(height = 1, center = false, convexity = 1, scale = [1, 1], $fn = 0, $fa = 12, $fs = 2);
-=======
-						group() {
-							multmatrix([[1, 0, 0, 0], [0, 0, -1, 0], [0, 1, 0, 0], [0, 0, 0, 1]]) {
-								linear_extrude(height = 1, center = false, convexity = 1, scale = [1, 1], $fn = 0, $fa = 12, $fs = 2) {
-									text(text = "The Programmers", size = 18, spacing = 1, font = "Liberation Serif", direction = "ltr", language = "en", script = "latin", halign = "left", valign = "baseline", $fn = 16, $fa = 12, $fs = 2);
-								}
+							linear_extrude(height = 1, center = false, convexity = 1, scale = [1, 1], $fn = 0, $fa = 12, $fs = 2) {
+								text(text = "The Programmers", size = 18, spacing = 1, font = "Liberation Serif", direction = "ltr", language = "en", script = "latin", halign = "left", valign = "baseline", $fn = 16, $fa = 12, $fs = 2);
 							}
->>>>>>> 656735f6
 						}
 					}
 				}
@@ -93,17 +72,10 @@
 			color([0, 0, 0, 1]) {
 				group() {
 					group() {
-<<<<<<< HEAD
 						multmatrix([[1, 0, 0, 0], [0, 0, -1, 0], [0, 1, 0, 0], [0, 0, 0, 1]]) {
-							linear_extrude(height = 1, center = false, convexity = 1, scale = [1, 1], $fn = 0, $fa = 12, $fs = 2);
-=======
-						group() {
-							multmatrix([[1, 0, 0, 0], [0, 0, -1, 0], [0, 1, 0, 0], [0, 0, 0, 1]]) {
-								linear_extrude(height = 1, center = false, convexity = 1, scale = [1, 1], $fn = 0, $fa = 12, $fs = 2) {
-									text(text = "Solid 3D CAD Modeller", size = 18, spacing = 1, font = "Liberation Serif", direction = "ltr", language = "en", script = "latin", halign = "left", valign = "baseline", $fn = 16, $fa = 12, $fs = 2);
-								}
+							linear_extrude(height = 1, center = false, convexity = 1, scale = [1, 1], $fn = 0, $fa = 12, $fs = 2) {
+								text(text = "Solid 3D CAD Modeller", size = 18, spacing = 1, font = "Liberation Serif", direction = "ltr", language = "en", script = "latin", halign = "left", valign = "baseline", $fn = 16, $fa = 12, $fs = 2);
 							}
->>>>>>> 656735f6
 						}
 					}
 				}
