--- conflicted
+++ resolved
@@ -7,7 +7,7 @@
 msgstr ""
 "Project-Id-Version: OpenSCAD 2014.01.05\n"
 "Report-Msgid-Bugs-To: \n"
-"POT-Creation-Date: 2015-03-05 14:54-0500\n"
+"POT-Creation-Date: 2015-03-05 16:09-0500\n"
 "PO-Revision-Date: 2013-02-24 17:50+0100\n"
 "Last-Translator:  <soniczerops@gmail.com>\n"
 "Language-Team: Russian\n"
@@ -70,55 +70,6 @@
 "&quot;Liberation Sans:style=Italic&quot;);</span></pre></body></html>"
 msgstr ""
 
-<<<<<<< HEAD
-=======
-#: objects/ui_launchingscreen.h:294
-#, fuzzy
-msgid "Welcome to OpenSCAD"
-msgstr "Добро пожаловать в OpenSCAD"
-
-#: objects/ui_launchingscreen.h:295
-#, fuzzy
-msgid "New"
-msgstr "&Создать"
-
-#: objects/ui_launchingscreen.h:296
-#, fuzzy
-msgid "Open"
-msgstr "&Открыть..."
-
-#: objects/ui_launchingscreen.h:297
-#, fuzzy
-msgid "Help"
-msgstr "&Справка"
-
-#: objects/ui_launchingscreen.h:298
-#, fuzzy
-msgid "Recents"
-msgstr "Открыть файл"
-
-#: objects/ui_launchingscreen.h:299
-msgid "Open Recent"
-msgstr "Открыть недавние"
-
-#: objects/ui_launchingscreen.h:300 objects/ui_launchingscreen.h:302
-msgid "Examples"
-msgstr "Примеры"
-
-#: objects/ui_launchingscreen.h:303
-#, fuzzy
-msgid "Open Example"
-msgstr "Открыть пример"
-
-#: objects/ui_launchingscreen.h:312
-msgid "Don't show again"
-msgstr "Не показывать снова"
-
-#: objects/ui_launchingscreen.h:313
-msgid "Version"
-msgstr "Версия"
-
->>>>>>> a8efc120
 #: objects/ui_LibraryInfoDialog.h:75
 msgid "Lib & Build Info"
 msgstr "Информация о сборке"
@@ -1067,7 +1018,7 @@
 #: objects/ui_launchingscreen.h:294
 #, fuzzy
 msgid "Welcome to OpenSCAD"
-msgstr "О программе OpenSCAD"
+msgstr "Добро пожаловать в OpenSCAD"
 
 #: objects/ui_launchingscreen.h:295
 #, fuzzy
@@ -1100,7 +1051,7 @@
 #: objects/ui_launchingscreen.h:303
 #, fuzzy
 msgid "Open Example"
-msgstr "Примеры"
+msgstr "Открыть пример"
 
 #: objects/ui_launchingscreen.h:312
 msgid "Don't show again"
@@ -1116,8 +1067,8 @@
 "Viewport: translate = [ %.2f %.2f %.2f ], rotate = [ %.2f %.2f %.2f ], "
 "distance = %.2f"
 msgstr ""
-"Обзор: translate = [ %.2f %.2f %.2f ], rotate = [ %.2f %.2f %.2f ], "
-"distance = %.2f"
+"Обзор: translate = [ %.2f %.2f %.2f ], rotate = [ %.2f %.2f %.2f ], distance "
+"= %.2f"
 
 #: src/QGLView.cc:129
 msgid ""
@@ -1154,6 +1105,9 @@
 "%s (%s)\n"
 "OpenGL version %s\n"
 msgstr ""
+"Версия GLEW %s\n"
+"%s (%s)\n"
+"Версия OpenGL %s\n"
 
 #: src/UIUtils.cc:109
 msgid "Basics"
@@ -1288,48 +1242,6 @@
 "Fontconfig требуется обновить кеш шрифтов.\n"
 "Это может занять пару минут."
 
-<<<<<<< HEAD
-=======
-#: src/QGLView.cc:129
-msgid ""
-"Warning: You may experience OpenCSG rendering errors.\n"
-"\n"
-msgstr ""
-"Предупреждение: Возможны ошибки рендринга OpenCSG.\n"
-"\n"
-
-#: src/QGLView.cc:132
-msgid ""
-"Warning: Missing OpenGL capabilities for OpenCSG - OpenCSG has been "
-"disabled.\n"
-"\n"
-msgstr ""
-"Предупреждение: Не найдены OpenGL расширения для OpenCSG - OpenCSG был "
-"отключен.\n"
-"\n"
-
-#: src/QGLView.cc:135
-msgid ""
-"It is highly recommended to use OpenSCAD on a system with OpenGL 2.0 or "
-"later.\n"
-"Your renderer information is as follows:\n"
-msgstr ""
-"Крайне рекомендуется использовать OpenSCAD на системе с поддержкой  OpenGL "
-"2.0 или новее.\n"
-"Информация о рендере:\n"
-
-#: src/QGLView.cc:139
-#, c-format
-msgid ""
-"GLEW version %s\n"
-"%s (%s)\n"
-"OpenGL version %s\n"
-msgstr ""
-"Версия GLEW %s\n"
-"%s (%s)\n"
-"Версия OpenGL %s\n"
-
->>>>>>> a8efc120
 #: src/settings.cc:132
 msgid "After indentation"
 msgstr "После отступа"
