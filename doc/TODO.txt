--- conflicted
+++ resolved
@@ -4,12 +4,6 @@
 o Some invalid DXF data gets pass the import checks and breaks the tessing code
 o Tesselation via GLU sometimes produces strange results
 o Export STL: Exports existing CGAL model even though the current model is changed, but not CGAL rendered
-<<<<<<< HEAD
-=======
-o It's now possible to start a new rendering while one is already running (which call processEvents())
-  -> turn off most (or all) interaction while rendering
-  -> Lock all or only one MainWindow (MDI)?
->>>>>>> 592ca6ab
 o Look into the polygon winding and rotate_extrude() problem reported by Britton
 
 STL Import BUGS
